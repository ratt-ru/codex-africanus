--- conflicted
+++ resolved
@@ -362,92 +362,9 @@
         zero_vis = zero_vis_factory(ncorr)
 
         def cube_dde(state, s, r, t, f1, f2, a1, a2, c):
-<<<<<<< HEAD
-            a = state.antenna1_index[r] if left else state.antenna2_index[r]
-            f = state.feed1_index[r] if left else state.feed2_index[r]
+            a = state.antenna1_inverse[r] if left else state.antenna2_inverse[r]
+            f = state.feed1_inverse[r] if left else state.feed2_inverse[r]
             result = zero_vis(state.beam.dtype.type(0))
-=======
-            a = state.antenna1_inverse[r] if left else state.antenna2_inverse[r]
-            feed = state.feed1_inverse[r] if left else state.feed2_inverse[r]
-            sin_pa = state.beam_parangle[t, feed, a, 0]
-            cos_pa = state.beam_parangle[t, feed, a, 1]
-
-            l = state.lm[s, 0]  # noqa
-            m = state.lm[s, 1]
-
-            # Unpack frequency data
-            freq_scale = state.beam_freq_data[c, 0]
-            # lower and upper frequency weights
-            nud = state.beam_freq_data[c, 1]
-            inv_nud = state.beam_freq_data.dtype.type(1.0) - nud
-            # lower and upper frequency grid position
-            gc0 = np.int32(state.beam_freq_data[c, 2])
-            gc1 = gc0 + np.int32(1)
-
-            # Apply any frequency scaling
-            sl = l * freq_scale
-            sm = m * freq_scale
-
-            # Add pointing errors
-            # tl = sl + point_errors[t, a, c, 0]
-            # tm = sm + point_errors[t, a, c, 1]
-            tl = sl
-            tm = sm
-
-            # Rotate lm coordinate angle
-            vl = tl * cos_pa - tm * sin_pa
-            vm = tl * sin_pa + tm * cos_pa
-
-            # Scale by antenna scaling
-            # vl *= antenna_scaling[a, f, 0]
-            # vm *= antenna_scaling[a, f, 1]
-
-            # Beam Extents
-            lower_l, upper_l = state.beam_lm_extents[0]
-            lower_m, upper_m = state.beam_lm_extents[1]
-
-            # Shift into the cube coordinate system
-            vl = state.beam_info.lscale * (vl - lower_l)
-            vm = state.beam_info.mscale * (vm - lower_m)
-
-            # Clamp the coordinates to the edges of the cube
-            vl = max(0.0, min(vl, state.beam_info.lmaxf))
-            vm = max(0.0, min(vm, state.beam_info.mmaxf))
-
-            # Snap to the lower grid coordinates
-            gl0 = np.int32(np.floor(vl))
-            gm0 = np.int32(np.floor(vm))
-
-            # Snap to the upper grid coordinates
-            gl1 = min(gl0 + np.int32(1), state.beam_info.lmaxi)
-            gm1 = min(gm0 + np.int32(1), state.beam_info.mmaxi)
-
-            # Difference between grid and offset coordinates
-            ld = vl - gl0
-            md = vm - gm0
-
-            corr_sum = zero_vis(state.beam.dtype.type(0))
-            absc_sum = zero_vis(state.beam.real.dtype.type(0))
-
-            # Lower cube
-            weight = (1.0 - ld) * (1.0 - md) * nud
-
-            for co in range(ncorr):
-                value = state.beam[gl0, gm0, gc0, co]
-                absc_sum = tuple_setitem(
-                    absc_sum, co, weight * np.abs(value) + absc_sum[co]
-                )
-                corr_sum = tuple_setitem(corr_sum, co, weight * value + corr_sum[co])
-
-            weight = ld * (1.0 - md) * nud
-
-            for co in range(ncorr):
-                value = state.beam[gl1, gm0, gc0, co]
-                absc_sum = tuple_setitem(
-                    absc_sum, co, weight * np.abs(value) + absc_sum[co]
-                )
-                corr_sum = tuple_setitem(corr_sum, co, weight * value + corr_sum[co])
->>>>>>> 4cf591cf
 
             for co in numba.literal_unroll(range(ncorr)):
                 result = tuple_setitem(
