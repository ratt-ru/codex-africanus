--- conflicted
+++ resolved
@@ -9,13 +9,9 @@
 import numba
 import numpy as np
 
-<<<<<<< HEAD
-from ..constants import minus_two_pi_over_c, two_pi_over_c
-from ..util.docs import doc_tuple_to_str
-=======
+
 from africanus.constants import minus_two_pi_over_c
 from africanus.util.docs import doc_tuple_to_str
->>>>>>> 54b063e4
 
 
 def im_to_vis(image, uvw, lm, frequency, dtype=None):
