# -*- coding: utf-8 -*-


from africanus.model.shape.gaussian_shape import (
    gaussian as np_gaussian,
    GAUSSIAN_DOCS,
)
from africanus.util.requirements import requires_optional

from africanus.model.shape.shapelets import shapelet as nb_shapelet
<<<<<<< HEAD
from africanus.model.shape.shapelets import shapelet_with_w_term as nb_shapelet_with_w_term
=======
from africanus.model.shape.shapelets import (
    shapelet_with_w_term as nb_shapelet_with_w_term,
)
>>>>>>> 862fef6b

import numpy as np

try:
    import dask.array as da
except ImportError as e:
    opt_import_error = e
else:
    opt_import_error = None


def _wrapper(uvw, frequency, shape_params):
    return np_gaussian(uvw[0], frequency, shape_params[0])


@requires_optional("dask.array", opt_import_error)
def gaussian(uvw, frequency, shape_params):
    dtype = np.result_type(uvw.dtype, frequency.dtype, shape_params.dtype)

    return da.blockwise(
        _wrapper,
        ("source", "row", "chan"),
        uvw,
        ("row", "uvw-comp"),
        frequency,
        ("chan",),
        shape_params,
        ("source", "shape-comp"),
        dtype=dtype,
    )


def _shapelet_wrapper(coords, frequency, coeffs, beta, delta_lm):
    return nb_shapelet(
        coords[0], frequency, coeffs[0][0], beta[0], delta_lm[0]
    )


@requires_optional("dask.array", opt_import_error)
def shapelet(coords, frequency, coeffs, beta, delta_lm):
    dtype = np.complex128
    return da.blockwise(
        _shapelet_wrapper,
        ("row", "chan", "source"),
        coords,
        ("row", "coord-comp"),
        frequency,
        ("chan",),
        coeffs,
        ("source", "nmax1", "nmax2"),
        beta,
        ("source", "beta-comp"),
        delta_lm,
        ("delta_lm-comp",),
        dtype=dtype,
    )


def _shapelet_with_w_term_wrapper(
    coords, frequency, coeffs, beta, delta_lm, lm
):
    return nb_shapelet_with_w_term(
        coords[0], frequency, coeffs[0][0], beta[0], delta_lm[0], lm[0]
    )


@requires_optional("dask.array", opt_import_error)
def shapelet_with_w_term(coords, frequency, coeffs, beta, delta_lm, lm):
    dtype = np.complex128
    return da.blockwise(
        _shapelet_with_w_term_wrapper,
        ("row", "chan", "source"),
        coords,
        ("row", "coord-comp"),
        frequency,
        ("chan",),
        coeffs,
        ("source", "nmax1", "nmax2"),
        beta,
        ("source", "beta-comp"),
        delta_lm,
        ("delta_lm-comp",),
        lm,
        ("source", "lm-comp"),
        dtype=dtype,
    )

def _shapelet_wrapper(coords, frequency, coeffs, beta, delta_lm):
    return nb_shapelet(coords[0], frequency, coeffs[0][0], beta[0], delta_lm[0])

@requires_optional('dask.array', opt_import_error)
def shapelet(coords, frequency, coeffs, beta, delta_lm):
    dtype = np.complex128
    return da.blockwise(_shapelet_wrapper, ("row", "chan", "source" ),
                        coords, ("row", "coord-comp"),
                        frequency, ("chan",),
                        coeffs, ("source","nmax1", "nmax2"),
                        beta, ("source", "beta-comp"),
                        delta_lm, ("delta_lm-comp",),
                        dtype=dtype)


def _shapelet_with_w_term_wrapper(coords, frequency, coeffs, beta, delta_lm, lm):
    return nb_shapelet_with_w_term(coords[0], frequency, coeffs[0][0], beta[0], delta_lm[0], lm[0])

@requires_optional('dask.array', opt_import_error)
def shapelet_with_w_term(coords, frequency, coeffs, beta, delta_lm, lm):
    dtype = np.complex128
    return da.blockwise(_shapelet_with_w_term_wrapper, ("row", "chan", "source" ),
                        coords, ("row", "coord-comp"),
                        frequency, ("chan",),
                        coeffs, ("source","nmax1", "nmax2"),
                        beta, ("source", "beta-comp"),
                        delta_lm, ("delta_lm-comp",),
                        lm, ("source", "lm-comp"),
                        dtype=dtype)

try:
    gaussian.__doc__ = GAUSSIAN_DOCS.substitute(
        array_type=":class:`dask.array.Array`"
    )
except AttributeError:
    pass<|MERGE_RESOLUTION|>--- conflicted
+++ resolved
@@ -8,13 +8,9 @@
 from africanus.util.requirements import requires_optional
 
 from africanus.model.shape.shapelets import shapelet as nb_shapelet
-<<<<<<< HEAD
-from africanus.model.shape.shapelets import shapelet_with_w_term as nb_shapelet_with_w_term
-=======
 from africanus.model.shape.shapelets import (
     shapelet_with_w_term as nb_shapelet_with_w_term,
 )
->>>>>>> 862fef6b
 
 import numpy as np
 
@@ -102,35 +98,6 @@
         dtype=dtype,
     )
 
-def _shapelet_wrapper(coords, frequency, coeffs, beta, delta_lm):
-    return nb_shapelet(coords[0], frequency, coeffs[0][0], beta[0], delta_lm[0])
-
-@requires_optional('dask.array', opt_import_error)
-def shapelet(coords, frequency, coeffs, beta, delta_lm):
-    dtype = np.complex128
-    return da.blockwise(_shapelet_wrapper, ("row", "chan", "source" ),
-                        coords, ("row", "coord-comp"),
-                        frequency, ("chan",),
-                        coeffs, ("source","nmax1", "nmax2"),
-                        beta, ("source", "beta-comp"),
-                        delta_lm, ("delta_lm-comp",),
-                        dtype=dtype)
-
-
-def _shapelet_with_w_term_wrapper(coords, frequency, coeffs, beta, delta_lm, lm):
-    return nb_shapelet_with_w_term(coords[0], frequency, coeffs[0][0], beta[0], delta_lm[0], lm[0])
-
-@requires_optional('dask.array', opt_import_error)
-def shapelet_with_w_term(coords, frequency, coeffs, beta, delta_lm, lm):
-    dtype = np.complex128
-    return da.blockwise(_shapelet_with_w_term_wrapper, ("row", "chan", "source" ),
-                        coords, ("row", "coord-comp"),
-                        frequency, ("chan",),
-                        coeffs, ("source","nmax1", "nmax2"),
-                        beta, ("source", "beta-comp"),
-                        delta_lm, ("delta_lm-comp",),
-                        lm, ("source", "lm-comp"),
-                        dtype=dtype)
 
 try:
     gaussian.__doc__ = GAUSSIAN_DOCS.substitute(
