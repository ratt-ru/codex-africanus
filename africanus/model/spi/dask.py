# -*- coding: utf-8 -*-


from africanus.model.spi.component_spi import SPI_DOCSTRING
from africanus.model.spi.component_spi import (
    fit_spi_components as np_fit_spi_components,
)

from africanus.util.requirements import requires_optional

try:
    from dask.array.core import blockwise
except ImportError as e:
    opt_import_error = e
else:
    opt_import_error = None


<<<<<<< HEAD
def _fit_spi_components_wrapper(
    data, weights, freqs, freq0, alphai, I0i, tol, maxiter
):
    return np_fit_spi_components(
        data[0],
        weights[0],
        freqs[0],
        freq0,
        alphai[0] if alphai is not None else alphai,
        I0i[0] if I0i is not None else I0i,
        tol=tol,
        maxiter=maxiter,
    )


@requires_optional("dask.array", opt_import_error)
def fit_spi_components(
    data, weights, freqs, freq0, alphai=None, I0i=None, tol=1e-5, maxiter=100
):
    """ Dask wrapper fit_spi_components function """
    return blockwise(
        _fit_spi_components_wrapper,
        ("vars", "comps"),
        data,
        ("comps", "chan"),
        weights,
        ("chan",),
        freqs,
        ("chan",),
        freq0,
        None,
        alphai,
        ("comps",) if alphai is not None else None,
        I0i,
        ("comps",) if I0i is not None else None,
        tol,
        None,
        maxiter,
        None,
        new_axes={"vars": 4},
        dtype=data.dtype,
    )
=======
def _fit_spi_components_wrapper(data, weights, freqs, freq0,
                                alphai, I0i, beam, tol, maxiter):
    return np_fit_spi_components(data[0],
                                 weights[0],
                                 freqs[0],
                                 freq0,
                                 alphai,
                                 I0i,
                                 beam[0] if beam is not None else beam,
                                 tol=tol,
                                 maxiter=maxiter)


@requires_optional('dask.array', opt_import_error)
def fit_spi_components(data, weights, freqs, freq0,
                       alphai=None, I0i=None, beam=None,
                       tol=1e-5, maxiter=100):
    """ Dask wrapper fit_spi_components function """
    return blockwise(_fit_spi_components_wrapper, ("vars", "comps"),
                     data, ("comps", "chan"),
                     weights, ("chan",),
                     freqs, ("chan",),
                     freq0, None,
                     alphai, ("comps",) if alphai is not None else None,
                     I0i, ("comps",) if I0i is not None else None,
                     beam, ("comps", "chan") if beam is not None else None,
                     tol, None,
                     maxiter, None,
                     new_axes={"vars": 4},
                     dtype=data.dtype)
>>>>>>> 3716474f


fit_spi_components.__doc__ = SPI_DOCSTRING.substitute(
    array_type=":class:`dask.array.Array`"
)<|MERGE_RESOLUTION|>--- conflicted
+++ resolved
@@ -16,50 +16,6 @@
     opt_import_error = None
 
 
-<<<<<<< HEAD
-def _fit_spi_components_wrapper(
-    data, weights, freqs, freq0, alphai, I0i, tol, maxiter
-):
-    return np_fit_spi_components(
-        data[0],
-        weights[0],
-        freqs[0],
-        freq0,
-        alphai[0] if alphai is not None else alphai,
-        I0i[0] if I0i is not None else I0i,
-        tol=tol,
-        maxiter=maxiter,
-    )
-
-
-@requires_optional("dask.array", opt_import_error)
-def fit_spi_components(
-    data, weights, freqs, freq0, alphai=None, I0i=None, tol=1e-5, maxiter=100
-):
-    """ Dask wrapper fit_spi_components function """
-    return blockwise(
-        _fit_spi_components_wrapper,
-        ("vars", "comps"),
-        data,
-        ("comps", "chan"),
-        weights,
-        ("chan",),
-        freqs,
-        ("chan",),
-        freq0,
-        None,
-        alphai,
-        ("comps",) if alphai is not None else None,
-        I0i,
-        ("comps",) if I0i is not None else None,
-        tol,
-        None,
-        maxiter,
-        None,
-        new_axes={"vars": 4},
-        dtype=data.dtype,
-    )
-=======
 def _fit_spi_components_wrapper(data, weights, freqs, freq0,
                                 alphai, I0i, beam, tol, maxiter):
     return np_fit_spi_components(data[0],
@@ -90,7 +46,6 @@
                      maxiter, None,
                      new_axes={"vars": 4},
                      dtype=data.dtype)
->>>>>>> 3716474f
 
 
 fit_spi_components.__doc__ = SPI_DOCSTRING.substitute(
