--- conflicted
+++ resolved
@@ -191,13 +191,8 @@
                 for s in srange(nsrc):
                     rf = ref_freq[s]
 
-<<<<<<< HEAD
                     for f in crange(nchan):
-                        freq_ratio = (frequency[f] / rf) - 1.0
-=======
-                    for f in range(nchan):
                         freq_ratio = frequency[f] / rf
->>>>>>> b3b6993d
                         spec_model = estokes[s, p]
 
                         for si in range(0, nspi):
