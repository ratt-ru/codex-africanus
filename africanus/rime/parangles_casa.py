# -*- coding: utf-8 -*-

from __future__ import absolute_import
from __future__ import division
from __future__ import print_function

import numpy as np

from africanus.util.requirements import requires_optional

try:
    import pyrap.measures
    import pyrap.quanta as pq
<<<<<<< HEAD
except ImportError as casa_import_error:
=======
except ImportError as e:
    casa_import_error = None
>>>>>>> da9bd24a
    have_casa_parangles = False
else:
    casa_import_error = None
    have_casa_parangles = True

    # Create a measures server
    meas_serv = pyrap.measures.measures()


@requires_optional('pyrap.measures', 'pyrap.quanta', casa_import_error)
def casa_parallactic_angles(times, antenna_positions, field_centre,
                            zenith_frame='AZEL'):
    """
    Computes parallactic angles per timestep for the given
    reference antenna position and field centre.
    """

    # Create direction measure for the zenith
    zenith = meas_serv.direction(zenith_frame, '0deg', '90deg')

    # Create position measures for each antenna
    reference_positions = [meas_serv.position(
                                'itrf',
                                *(pq.quantity(x, 'm') for x in pos))
                           for pos in antenna_positions]

    # Compute field centre in radians
    fc_rad = meas_serv.direction('J2000', *(pq.quantity(f, 'rad')
                                            for f in field_centre))

    return np.asarray([
        # Set current time as the reference frame
        meas_serv.do_frame(meas_serv.epoch("UTC", pq.quantity(t, "s")))
        and
        [   # Set antenna position as the reference frame
            meas_serv.do_frame(rp)
            and
            meas_serv.posangle(fc_rad, zenith).get_value("rad")
            for rp in reference_positions
        ]
        for t in times])<|MERGE_RESOLUTION|>--- conflicted
+++ resolved
@@ -11,12 +11,8 @@
 try:
     import pyrap.measures
     import pyrap.quanta as pq
-<<<<<<< HEAD
-except ImportError as casa_import_error:
-=======
 except ImportError as e:
     casa_import_error = None
->>>>>>> da9bd24a
     have_casa_parangles = False
 else:
     casa_import_error = None
