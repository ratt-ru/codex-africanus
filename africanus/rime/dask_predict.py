--- conflicted
+++ resolved
@@ -19,14 +19,9 @@
     predict_vis as np_predict_vis,
 )
 from africanus.rime.wsclean_predict import (
-<<<<<<< HEAD
-                                WSCLEAN_PREDICT_DOCS,
-                                wsclean_predict as np_wsclean_predict)
-=======
     WSCLEAN_PREDICT_DOCS,
     wsclean_predict as np_wsclean_predict,
 )
->>>>>>> 862fef6b
 
 
 try:
@@ -596,34 +591,6 @@
             base_vis += sum_coherencies
 
     # Apply direction independent effects
-<<<<<<< HEAD
-    return apply_dies(time_index, antenna1, antenna2,
-                      die1_jones, base_vis, die2_jones,
-                      predict_check_tup, out_dtype)
-
-
-def wsclean_wrapper(uvw, lm, flux, coeffs, log_poly, ref_freq, frequency):
-    return np_wsclean_predict(uvw[0], lm[0],
-                              flux, coeffs[0],
-                              log_poly, ref_freq,
-                              frequency)[None, :]
-
-
-@requires_optional('dask.array', opt_import_error)
-def wsclean_predict(uvw, lm, flux, coeffs, log_poly, ref_freq, frequency):
-    out_dtype = np.result_type(uvw.dtype, np.complex64)
-    vis = da.blockwise(wsclean_wrapper, ("source", "row", "chan", "corr"),
-                       uvw, ("row", "uvw"),
-                       lm, ("source", "lm"),
-                       flux, ("source",),
-                       coeffs, ("source", "coeffs"),
-                       log_poly, ("source",),
-                       ref_freq, ("source",),
-                       frequency, ("chan",),
-                       adjust_chunks={"source": 1},
-                       new_axes={"corr": 1},
-                       dtype=out_dtype)
-=======
     return apply_dies(
         time_index,
         antenna1,
@@ -666,7 +633,6 @@
         new_axes={"corr": 1},
         dtype=out_dtype,
     )
->>>>>>> 862fef6b
 
     return vis.sum(axis=0)
 
