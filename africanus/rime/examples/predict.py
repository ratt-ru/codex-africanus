#!/usr/bin/env python
# -*- coding: utf-8 -*-


import argparse
from collections import namedtuple
from functools import lru_cache
from operator import getitem
import weakref

import numpy as np

try:
    from astropy.io import fits
    import dask
    import dask.array as da
    from dask.diagnostics import ProgressBar
    import Tigger
    from daskms import xds_from_ms, xds_from_table, xds_to_table
except ImportError as e:
    opt_import_error = e
else:
    opt_import_error = None

from africanus.util.beams import beam_filenames, beam_grids
from africanus.coordinates.dask import radec_to_lm
from africanus.rime.dask import (phase_delay, predict_vis, parallactic_angles,
                                 beam_cube_dde, feed_rotation)
from africanus.model.coherency.dask import convert
from africanus.model.spectral.dask import spectral_model
from africanus.model.shape.dask import gaussian as gaussian_shape
from africanus.util.requirements import requires_optional


_einsum_corr_indices = 'ijkl'


def _brightness_schema(corrs, index):
    if corrs == 4:
        return "sf" + _einsum_corr_indices[index:index + 2], index + 1
    else:
        return "sfi", index


def _phase_delay_schema(corrs, index):
    return "srf", index


def _spi_schema(corrs, index):
    return "s", index


def _gauss_shape_schema(corrs, index):
    return "srf", index


def _bl_jones_output_schema(corrs, index):
    if corrs == 4:
        return "->srfi" + _einsum_corr_indices[index]
    else:
        return "->srfi"


_rime_term_map = {
    'brightness': _brightness_schema,
    'phase_delay': _phase_delay_schema,
    'spi': _spi_schema,
    'gauss_shape': _gauss_shape_schema,
}


def corr_schema(pol):
    """
    Parameters
    ----------
    pol : Dataset

    Returns
    -------
    corr_schema : list of list
        correlation schema from the POLARIZATION table,
        `[[9, 10], [11, 12]]` for example
    """

    # Select the single row out
    corrs = pol.NUM_CORR.data[0]
    corr_types = pol.CORR_TYPE.data[0]

    if corrs == 4:
        return [[corr_types[0], corr_types[1]],
                [corr_types[2], corr_types[3]]]  # (2, 2) shape
    elif corrs == 2:
        return [corr_types[0], corr_types[1]]    # (2, ) shape
    elif corrs == 1:
        return [corr_types[0]]                   # (1, ) shape
    else:
        raise ValueError("corrs %d not in (1, 2, 4)" % corrs)


def baseline_jones_multiply(corrs, *args):
    names = args[::2]
    arrays = args[1::2]

    input_einsum_schemas = []
    corr_index = 0

    for name, array in zip(names, arrays):
        try:
            # Obtain function for prescribing the input einsum schema
            schema_fn = _rime_term_map[name]
        except KeyError:
            raise ValueError("Unknown RIME term '%s'" % name)
        else:
            # Extract it and the next corr index
            einsum_schema, corr_index = schema_fn(corrs, corr_index)
            input_einsum_schemas.append(einsum_schema)

            if not len(einsum_schema) == array.ndim:
                raise ValueError("%s len(%s) == %d != %s.ndim"
                                 % (name, einsum_schema,
                                    len(einsum_schema), array.shape))

    output_schema = _bl_jones_output_schema(corrs, corr_index)
    schema = ",".join(input_einsum_schemas) + output_schema

    return da.einsum(schema, *arrays)


def create_parser():
    p = argparse.ArgumentParser()
    p.add_argument("ms")
    p.add_argument("-sm", "--sky-model", default="sky-model.txt")
    p.add_argument("-rc", "--row-chunks", type=int, default=10000)
    p.add_argument("-mc", "--model-chunks", type=int, default=10)
    p.add_argument("-b", "--beam", default=None)
    p.add_argument("-iuvw", "--invert-uvw", action="store_true",
                   help="Invert UVW coordinates. Useful if we want "
                        "compare our visibilities against MeqTrees")
    return p


@lru_cache(maxsize=16)
def load_beams(beam_file_schema, corr_types):

    class FITSFile(object):
        """ Exists so that fits file is closed when last ref is gc'd """
<<<<<<< HEAD
=======

>>>>>>> c55c02e4
        def __init__(self, filename):
            self.hdul = hdul = fits.open(filename)
            assert len(hdul) == 1
            self.__del_ref = weakref.ref(self, lambda r: hdul.close())

    # Open files and get headers
    beam_files = []
    headers = []

    for corr, (re, im) in beam_filenames(beam_file_schema, corr_types).items():
        re_f = FITSFile(re)
        im_f = FITSFile(im)
        beam_files.append((corr, (re_f, im_f)))
        headers.append((corr, (re_f.hdul[0].header, im_f.hdul[0].header)))

<<<<<<< HEAD
    # All FITS headers should agree
    flat_headers = [d for k, v in headers for d in v]

    if not all(flat_headers[0] == h for h in flat_headers[1:]):
        print([h for h in flat_headers])
        # raise ValueError("BEAM FITS Header Files differ")
=======
    # All FITS headers should agree (apart from DATE)
    flat_headers = []

    for corr, (re_header, im_header) in headers:
        del re_header["DATE"]
        del im_header["DATE"]
        flat_headers.append(re_header)
        flat_headers.append(im_header)

    if not all(flat_headers[0] == h for h in flat_headers[1:]):
        raise ValueError("BEAM FITS Header Files differ")
>>>>>>> c55c02e4

    #  Map FITS header type to NumPy type
    BITPIX_MAP = {8: np.dtype('uint8').type, 16: np.dtype('int16').type,
                  32: np.dtype('int32').type, -32: np.dtype('float32').type,
                  -64: np.dtype('float64').type}

    header = flat_headers[0]
    bitpix = header['BITPIX']

    try:
        dtype = BITPIX_MAP[bitpix]
    except KeyError:
        raise ValueError("No mapping from BITPIX %s to a numpy type" % bitpix)
    else:
        dtype = np.result_type(dtype, np.complex64)

    if not header['NAXIS'] == 3:
        raise ValueError("FITS must have exactly three axes. "
                         "L or X, M or Y and FREQ. NAXIS != 3")

    (l_ax, l_grid), (m_ax, m_grid), (nu_ax, nu_grid) = beam_grids(header)

    # Shape of each correlation
    shape = (l_grid.shape[0], m_grid.shape[0], nu_grid.shape[0])

    # Axis tranpose, FITS is FORTRAN ordered
    ax = (nu_ax - 1, m_ax - 1, l_ax - 1)

    def _load_correlation(re, im, ax):
        # Read real and imaginary for each correlation
        return (re.hdul[0].data.transpose(ax) +
                im.hdul[0].data.transpose(ax)*1j)

    # Create delayed loads of the beam
    beam_loader = dask.delayed(_load_correlation)

    beam_corrs = [beam_loader(re, im, ax)
                  for c, (corr, (re, im)) in enumerate(beam_files)]
    beam_corrs = [da.from_delayed(bc, shape=shape, dtype=dtype)
                  for bc in beam_corrs]

    # Stack correlations and rechunk to one great big block
    beam = da.stack(beam_corrs, axis=3)
    beam = beam.rechunk(shape + (len(corr_types),))

    # Dask arrays for the beam extents and beam frequency grid
    beam_lm_ext = np.array([[l_grid[0], l_grid[-1]], [m_grid[0], m_grid[-1]]])
    beam_lm_ext = da.from_array(beam_lm_ext, chunks=beam_lm_ext.shape)
    beam_freq_grid = da.from_array(nu_grid, chunks=nu_grid.shape)

    return beam, beam_lm_ext, beam_freq_grid


def parse_sky_model(filename, chunks):
    """
    Parses a Tigger sky model

    Parameters
    ----------
    filename : str
        Sky Model filename
    chunks : tuple of ints or int
        Source chunking strategy

    Returns
    -------
    source_data : dict
        Dictionary of source data,
        :code:`{'point': (...), 'gauss': (...) }`
    """
    sky_model = Tigger.load(filename, verbose=False)

    _empty_spectrum = object()

    point_radec = []
    point_stokes = []
    point_spi = []
    point_ref_freq = []

    gauss_radec = []
    gauss_stokes = []
    gauss_spi = []
    gauss_ref_freq = []
    gauss_shape = []

    for source in sky_model.sources:
        ra = source.pos.ra
        dec = source.pos.dec
        typecode = source.typecode.lower()

        I = source.flux.I  # noqa
        Q = source.flux.Q
        U = source.flux.U
        V = source.flux.V

        spectrum = (getattr(source, "spectrum", _empty_spectrum)
                    or _empty_spectrum)

        try:
            # Extract reference frequency
            ref_freq = spectrum.freq0
        except AttributeError:
            ref_freq = sky_model.freq0

        try:
            # Extract SPI for I.
            # Zero Q, U and V to get 1 on the exponential
            spi = [[spectrum.spi, 0, 0, 0]]
        except AttributeError:
            # Default I SPI to -0.7
            spi = [[-0.7, 0, 0, 0]]

        if typecode == "gau":
            emaj = source.shape.ex
            emin = source.shape.ey
            pa = source.shape.pa

            gauss_radec.append([ra, dec])
            gauss_stokes.append([I, Q, U, V])
            gauss_spi.append(spi)
            gauss_ref_freq.append(ref_freq)
            gauss_shape.append([emaj, emin, pa])

        elif typecode == "pnt":
            point_radec.append([ra, dec])
            point_stokes.append([I, Q, U, V])
            point_spi.append(spi)
            point_ref_freq.append(ref_freq)
        else:
            raise ValueError("Unknown source morphology %s" % typecode)
<<<<<<< HEAD
    
=======

>>>>>>> c55c02e4
    Point = namedtuple("Point", ["radec", "stokes", "spi", "ref_freq"])
    Gauss = namedtuple("Gauss", ["radec", "stokes", "spi", "ref_freq",
                                 "shape"])

    source_data = {}

    if len(point_radec) > 0:
        source_data['point'] = Point(
                    da.from_array(point_radec, chunks=(chunks, -1)),
                    da.from_array(point_stokes, chunks=(chunks, -1)),
                    da.from_array(point_spi, chunks=(chunks, 1, -1)),
                    da.from_array(point_ref_freq, chunks=chunks))

    if len(gauss_radec) > 0:
        source_data['gauss'] = Gauss(
                    da.from_array(gauss_radec, chunks=(chunks, -1)),
                    da.from_array(gauss_stokes, chunks=(chunks, -1)),
                    da.from_array(gauss_spi, chunks=(chunks, 1, -1)),
                    da.from_array(gauss_ref_freq, chunks=chunks),
                    da.from_array(gauss_shape, chunks=(chunks, -1)))

    return source_data


def support_tables(args):
    """
    Parameters
    ----------
    args : object
        Script argument objects

    Returns
    -------
    table_map : dict of Dataset
        {name: dataset}
    """

    n = {k: '::'.join((args.ms, k)) for k
         in ("ANTENNA", "DATA_DESCRIPTION", "FIELD",
             "SPECTRAL_WINDOW", "POLARIZATION")}

    # All rows at once
    lazy_tables = {"ANTENNA": xds_from_table(n["ANTENNA"])}

    compute_tables = {
        # Fixed shape rows
        "DATA_DESCRIPTION": xds_from_table(n["DATA_DESCRIPTION"]),
        # Variably shaped, need a dataset per row
        "FIELD": xds_from_table(n["FIELD"],
                                group_cols="__row__"),
        "SPECTRAL_WINDOW": xds_from_table(n["SPECTRAL_WINDOW"],
                                          group_cols="__row__"),
        "POLARIZATION": xds_from_table(n["POLARIZATION"],
                                       group_cols="__row__"),
    }

    lazy_tables.update(dask.compute(compute_tables)[0])
    return lazy_tables


def _zero_pes(parangles, frequency, dtype_):
    """ Create zeroed pointing errors """
    ntime, na = parangles.shape
    nchan = frequency.shape[0]
    return np.zeros((ntime, na, nchan, 2), dtype=dtype_)


def _unity_ant_scales(parangles, frequency, dtype_):
    """ Create zeroed antenna scalings """
    _, na = parangles[0].shape
    nchan = frequency.shape[0]
    return np.ones((na, nchan, 2), dtype=dtype_)


def dde_factory(args, ms, ant, field, pol, lm, utime, frequency):
    if args.beam is None:
        return None

    # Beam is requested
    corr_type = tuple(pol.CORR_TYPE.data[0])

    if not len(corr_type) == 4:
        raise ValueError("Need four correlations for DDEs")

    parangles = parallactic_angles(utime, ant.POSITION.data,
                                   field.PHASE_DIR.data[0][0])

    corr_type_set = set(corr_type)

    if corr_type_set.issubset(set([9, 10, 11, 12])):
        pol_type = 'linear'
    elif corr_type_set.issubset(set([5, 6, 7, 8])):
        pol_type = 'circular'
    else:
        raise ValueError("Cannot determine polarisation type "
                         "from correlations %s. Constructing "
                         "a feed rotation matrix will not be "
                         "possible." % (corr_type,))

    # Construct feed rotation
    feed_rot = feed_rotation(parangles, pol_type)

<<<<<<< HEAD
    # Construct feed rotation
    feed_rot = feed_rotation(parangles, pol_type)

=======
>>>>>>> c55c02e4
    dtype = np.result_type(parangles, frequency)

    # Create zeroed pointing errors
    zpe = da.blockwise(_zero_pes, ("time", "ant", "chan", "comp"),
                       parangles, ("time", "ant"),
                       frequency, ("chan",),
                       dtype, None,
                       new_axes={"comp": 2},
                       dtype=dtype)

    # Created zeroed antenna scaling factors
    zas = da.blockwise(_unity_ant_scales, ("ant", "chan", "comp"),
                       parangles, ("time", "ant"),
                       frequency, ("chan",),
                       dtype, None,
                       new_axes={"comp": 2},
                       dtype=dtype)

    # Load the beam information
    beam, lm_ext, freq_map = load_beams(args.beam, corr_type)

<<<<<<< HEAD

    # Introduce the correlation axis
    beam = beam.reshape(beam.shape[:3] + (2, 2))    
    
=======
    # Introduce the correlation axis
    beam = beam.reshape(beam.shape[:3] + (2, 2))

>>>>>>> c55c02e4
    beam_dde = beam_cube_dde(beam, lm_ext, freq_map, lm, parangles,
                             zpe, zas,
                             frequency)

<<<<<<< HEAD

=======
>>>>>>> c55c02e4
    # Multiply the beam by the feed rotation to form the DDE term
    return da.einsum("stafij,tajk->stafik", beam_dde, feed_rot)


def vis_factory(args, source_type, sky_model,
                ms, ant, field, spw, pol):
    try:
        source = sky_model[source_type]
    except KeyError:
        raise ValueError("Source type '%s' unsupported" % source_type)

    # Select single dataset rows
    corrs = pol.NUM_CORR.data[0]
    frequency = spw.CHAN_FREQ.data[0]
    phase_dir = field.PHASE_DIR.data[0][0]  # row, poly

    lm = radec_to_lm(source.radec, phase_dir)
    uvw = -ms.UVW.data if args.invert_uvw else ms.UVW.data

    # (source, row, frequency)
    phase = phase_delay(lm, uvw, frequency)
<<<<<<< HEAD

    # (source, spi, corrs)
    # Apply spectral mode to stokes parameters
    stokes = spectral_model(source.stokes,
                            source.spi,
                            source.ref_freq,
                            frequency,
                            base=[1, 0, 0, 0])

=======

    # (source, spi, corrs)
    # Apply spectral mode to stokes parameters
    stokes = spectral_model(source.stokes,
                            source.spi,
                            source.ref_freq,
                            frequency,
                            base=[1, 0, 0, 0])

>>>>>>> c55c02e4
    brightness = convert(stokes, ["I", "Q", "U", "V"],
                         corr_schema(pol))

    bl_jones_args = ["phase_delay", phase]

    # Add any visibility amplitude terms
    if source_type == "gauss":
        bl_jones_args.append("gauss_shape")
        bl_jones_args.append(gaussian_shape(uvw, frequency, source.shape))

    bl_jones_args.extend(["brightness", brightness])

    # Unique times and time index for each row chunk
    # The index is not global
    meta = np.empty((0,), dtype=tuple)
    utime_inv = ms.TIME.data.map_blocks(np.unique, return_inverse=True,
                                        meta=meta, dtype=tuple)

    # Need unique times for parallactic angles
    utime = utime_inv.map_blocks(getitem, 0,
                                 chunks=(np.nan,),
                                 dtype=ms.TIME.dtype)

    time_idx = utime_inv.map_blocks(getitem, 1, dtype=np.int32)

    jones = baseline_jones_multiply(corrs, *bl_jones_args)
    dde = dde_factory(args, ms, ant, field, pol, lm, utime, frequency)

<<<<<<< HEAD

=======
>>>>>>> c55c02e4
    return predict_vis(time_idx, ms.ANTENNA1.data, ms.ANTENNA2.data,
                       dde, jones, dde, None, None, None)


@requires_optional("dask.array", "Tigger",
                   "daskms", opt_import_error)
def predict(args):
    # Convert source data into dask arrays
    sky_model = parse_sky_model(args.sky_model, args.model_chunks)

    # Get the support tables
    tables = support_tables(args)

    ant_ds = tables["ANTENNA"]
    field_ds = tables["FIELD"]
    ddid_ds = tables["DATA_DESCRIPTION"]
    spw_ds = tables["SPECTRAL_WINDOW"]
    pol_ds = tables["POLARIZATION"]

    # List of write operations
    writes = []

    # Construct a graph for each DATA_DESC_ID
    for xds in xds_from_ms(args.ms,
                           columns=["UVW", "ANTENNA1", "ANTENNA2", "TIME"],
                           group_cols=["FIELD_ID", "DATA_DESC_ID"],
                           chunks={"row": args.row_chunks}):

        # Perform subtable joins
        ant = ant_ds[0]
        field = field_ds[xds.attrs['FIELD_ID']]
        ddid = ddid_ds[xds.attrs['DATA_DESC_ID']]
        spw = spw_ds[ddid.SPECTRAL_WINDOW_ID.data[0]]
        pol = pol_ds[ddid.POLARIZATION_ID.data[0]]

        # Select single dataset row out
        corrs = pol.NUM_CORR.data[0]

        # Generate visibility expressions for each source type
        source_vis = [vis_factory(args, stype, sky_model,
                                  xds, ant, field, spw, pol)
                      for stype in sky_model.keys()]

        # Sum visibilities together
        vis = sum(source_vis)

        # Reshape (2, 2) correlation to shape (4,)
        if corrs == 4:
            vis = vis.reshape(vis.shape[:2] + (4,))

        # Assign visibilities to MODEL_DATA array on the dataset
        xds = xds.assign(MODEL_DATA=(("row", "chan", "corr"), vis))
        # Create a write to the table
        write = xds_to_table(xds, args.ms, ['MODEL_DATA'])
        # Add to the list of writes
        writes.append(write)

    # Submit all graph computations in parallel
    with ProgressBar():
        dask.compute(writes)


if __name__ == "__main__":
    args = create_parser().parse_args()
    predict(args)<|MERGE_RESOLUTION|>--- conflicted
+++ resolved
@@ -144,10 +144,6 @@
 
     class FITSFile(object):
         """ Exists so that fits file is closed when last ref is gc'd """
-<<<<<<< HEAD
-=======
-
->>>>>>> c55c02e4
         def __init__(self, filename):
             self.hdul = hdul = fits.open(filename)
             assert len(hdul) == 1
@@ -163,14 +159,6 @@
         beam_files.append((corr, (re_f, im_f)))
         headers.append((corr, (re_f.hdul[0].header, im_f.hdul[0].header)))
 
-<<<<<<< HEAD
-    # All FITS headers should agree
-    flat_headers = [d for k, v in headers for d in v]
-
-    if not all(flat_headers[0] == h for h in flat_headers[1:]):
-        print([h for h in flat_headers])
-        # raise ValueError("BEAM FITS Header Files differ")
-=======
     # All FITS headers should agree (apart from DATE)
     flat_headers = []
 
@@ -182,7 +170,6 @@
 
     if not all(flat_headers[0] == h for h in flat_headers[1:]):
         raise ValueError("BEAM FITS Header Files differ")
->>>>>>> c55c02e4
 
     #  Map FITS header type to NumPy type
     BITPIX_MAP = {8: np.dtype('uint8').type, 16: np.dtype('int16').type,
@@ -313,11 +300,7 @@
             point_ref_freq.append(ref_freq)
         else:
             raise ValueError("Unknown source morphology %s" % typecode)
-<<<<<<< HEAD
-    
-=======
-
->>>>>>> c55c02e4
+
     Point = namedtuple("Point", ["radec", "stokes", "spi", "ref_freq"])
     Gauss = namedtuple("Gauss", ["radec", "stokes", "spi", "ref_freq",
                                  "shape"])
@@ -420,12 +403,6 @@
     # Construct feed rotation
     feed_rot = feed_rotation(parangles, pol_type)
 
-<<<<<<< HEAD
-    # Construct feed rotation
-    feed_rot = feed_rotation(parangles, pol_type)
-
-=======
->>>>>>> c55c02e4
     dtype = np.result_type(parangles, frequency)
 
     # Create zeroed pointing errors
@@ -447,24 +424,13 @@
     # Load the beam information
     beam, lm_ext, freq_map = load_beams(args.beam, corr_type)
 
-<<<<<<< HEAD
-
-    # Introduce the correlation axis
-    beam = beam.reshape(beam.shape[:3] + (2, 2))    
-    
-=======
     # Introduce the correlation axis
     beam = beam.reshape(beam.shape[:3] + (2, 2))
 
->>>>>>> c55c02e4
     beam_dde = beam_cube_dde(beam, lm_ext, freq_map, lm, parangles,
                              zpe, zas,
                              frequency)
 
-<<<<<<< HEAD
-
-=======
->>>>>>> c55c02e4
     # Multiply the beam by the feed rotation to form the DDE term
     return da.einsum("stafij,tajk->stafik", beam_dde, feed_rot)
 
@@ -486,7 +452,6 @@
 
     # (source, row, frequency)
     phase = phase_delay(lm, uvw, frequency)
-<<<<<<< HEAD
 
     # (source, spi, corrs)
     # Apply spectral mode to stokes parameters
@@ -496,17 +461,6 @@
                             frequency,
                             base=[1, 0, 0, 0])
 
-=======
-
-    # (source, spi, corrs)
-    # Apply spectral mode to stokes parameters
-    stokes = spectral_model(source.stokes,
-                            source.spi,
-                            source.ref_freq,
-                            frequency,
-                            base=[1, 0, 0, 0])
-
->>>>>>> c55c02e4
     brightness = convert(stokes, ["I", "Q", "U", "V"],
                          corr_schema(pol))
 
@@ -535,10 +489,6 @@
     jones = baseline_jones_multiply(corrs, *bl_jones_args)
     dde = dde_factory(args, ms, ant, field, pol, lm, utime, frequency)
 
-<<<<<<< HEAD
-
-=======
->>>>>>> c55c02e4
     return predict_vis(time_idx, ms.ANTENNA1.data, ms.ANTENNA2.data,
                        dde, jones, dde, None, None, None)
 
