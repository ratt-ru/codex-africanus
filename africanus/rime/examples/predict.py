--- conflicted
+++ resolved
@@ -141,11 +141,6 @@
     p.add_argument("-rc", "--row-chunks", type=int, default=10000)
     p.add_argument("-mc", "--model-chunks", type=int, default=10)
     p.add_argument("-b", "--beam", default=None)
-<<<<<<< HEAD
-    p.add_argument("-iuvw", "--invert-uvw", action="store_true",
-                   help="Invert UVW coordinates. Useful if we want "
-                        "compare our visibilities against MeqTrees")
-=======
     p.add_argument(
         "-iuvw",
         "--invert-uvw",
@@ -153,16 +148,11 @@
         help="Invert UVW coordinates. Useful if we want "
         "compare our visibilities against MeqTrees",
     )
->>>>>>> 862fef6b
     return p
 
 
 @lru_cache(maxsize=16)
 def load_beams(beam_file_schema, corr_types):
-<<<<<<< HEAD
-
-=======
->>>>>>> 862fef6b
     class FITSFile(object):
         """ Exists so that fits file is closed when last ref is gc'd """
 
@@ -506,17 +496,6 @@
     uvw = -ms.UVW.data if args.invert_uvw else ms.UVW.data
 
     # (source, row, frequency)
-<<<<<<< HEAD
-    phase = phase_delay(lm*np.array([[0,0]]) + np.array([[0,0.000]]), uvw, frequency)
-
-    # (source, spi, corrs)
-    # Apply spectral mode to stokes parameters
-    stokes = spectral_model(source.stokes,
-                            source.spi,
-                            source.ref_freq,
-                            frequency,
-                            base=[1, 0, 0, 0])
-=======
     phase = phase_delay(
         lm * np.array([[0, 0]]) + np.array([[0, 0.000]]), uvw, frequency
     )
@@ -530,7 +509,6 @@
         frequency,
         base=[1, 0, 0, 0],
     )
->>>>>>> 862fef6b
 
     brightness = convert(stokes, ["I", "Q", "U", "V"], corr_schema(pol))
 
@@ -551,15 +529,9 @@
     )
 
     # Need unique times for parallactic angles
-<<<<<<< HEAD
-    utime = utime_inv.map_blocks(getitem, 0,
-                                 chunks=(np.nan,),
-                                 dtype=ms.TIME.dtype)
-=======
     utime = utime_inv.map_blocks(
         getitem, 0, chunks=(np.nan,), dtype=ms.TIME.dtype
     )
->>>>>>> 862fef6b
 
     time_idx = utime_inv.map_blocks(getitem, 1, dtype=np.int32)
 
