#!/usr/bin/env python
# -*- coding: utf-8 -*-

from __future__ import absolute_import
from __future__ import division
from __future__ import print_function

import argparse
from collections import namedtuple

import numpy as np

try:
    import dask
    import dask.array as da
    from dask.diagnostics import ProgressBar
    import Tigger
    import xarray as xr
    from xarrayms import xds_from_ms, xds_from_table, xds_to_table
except ImportError as e:
    opt_import_error = e
else:
    opt_import_error = None

from africanus.coordinates.dask import radec_to_lm
from africanus.rime.dask import phase_delay, predict_vis
from africanus.model.coherency.dask import convert
from africanus.model.spectral.dask import spectral_model
from africanus.model.shape.dask import gaussian as gaussian_shape
from africanus.model.shape.dask import shapelet as shapelet_fn
from africanus.util.requirements import requires_optional

# Testing stuff
from numpy.testing import assert_array_almost_equal
import matplotlib.pyplot as plt
from mpl_toolkits.axes_grid1 import make_axes_locatable

def as_csv(arr):
    return ','.join([str(x) for x in arr])

sky_model = Tigger.load("sky-model-shapelets.txt")
r_sky_model = open("random-sky-model.txt", "w+")
r_sky_model.write("#format: name ra_d dec_d i spi freq0 sbetal_s sbetam_s shapelet_coeffs")
print(sky_model.sources[0].typecode)
sbeta1 = sky_model.sources[0].shape.sbetal
sbeta2 = sky_model.sources[0].shape.sbetam
ra = np.rad2deg(sky_model.sources[0].pos.ra)
dec = np.rad2deg(sky_model.sources[0].pos.dec)
print("RA, DEC IS ", ra, dec)
<<<<<<< HEAD
I = sky_model.sources[0].flux.I * 1e10
spi = sky_model.sources[0].spectrum.spi
freq0 = sky_model.sources[0].spectrum.freq0
print(I)
b1 = sbeta1
b2 = sbeta2

ncoeffs = 8
coeffs_lm = 10 * np.random.random(ncoeffs)
r = ra
d = dec 

ra_half_power_beam_width = [83.27018, 94.25633]
dec_half_power_beam_width = [83.27018, 94.25633]

# for i in range(2):
#     r_sky_model.write("\nJ%d %f %f %f %f %f %f %f %s" %(i, r, d, I, spi, freq0, b1, b2, as_csv(coeffs_lm)))  
#     # Calculate size
#     b1 = sbeta1 + (0.5 * sbeta1) * (np.random.random() - 0.5)
#     b2 = sbeta2 + (0.5 * sbeta2) * (np.random.random() - 0.5)

#     # Generate random coefficients
#     coeffs_lm = None
#     ncoeffs = 8
#     coeffs_lm = 10 * np.random.random(ncoeffs)
        
#     # Random position
#     r = ra + ra_half_power_beam_width[i]
#     d = dec + dec_half_power_beam_width[i]
#     print(r, d)
    
for i in range(10):
    r_sky_model.write("\nJ%d %f %f %f %f %f %f %f %s" %(i, r, d, I, spi, freq0, b1, b2, as_csv(coeffs_lm)))  
=======
I = sky_model.sources[0].flux.I * 0.0001
spi = sky_model.sources[0].spectrum.spi
freq0 = sky_model.sources[0].spectrum.freq0
print(I)
for i in range(128):
>>>>>>> 380a860c
    # Calculate size
    b1 = sbeta1 + (0.5 * sbeta1) * (np.random.random() - 0.5)
    b2 = sbeta2 + (0.5 * sbeta2) * (np.random.random() - 0.5)

    # Generate random coefficients
    coeffs_lm = None
    ncoeffs = 8
    coeffs_lm = 10 * np.random.random(ncoeffs)
        
    # Random position
<<<<<<< HEAD
    r = ra + (1.0 * (np.random.uniform(0,1) - 0.5))
    d = dec + (1.0 * (np.random.uniform(0,1) - 0.5))
=======
    r = ra + (6 * (np.random.uniform(0,1) - 0.5))
    d = dec + (6 * (np.random.uniform(0,1) - 0.5))
>>>>>>> 380a860c
    print(r, d)
    # print(as_csv(coeffs_lm.flatten()))
 
    <|MERGE_RESOLUTION|>--- conflicted
+++ resolved
@@ -47,7 +47,6 @@
 ra = np.rad2deg(sky_model.sources[0].pos.ra)
 dec = np.rad2deg(sky_model.sources[0].pos.dec)
 print("RA, DEC IS ", ra, dec)
-<<<<<<< HEAD
 I = sky_model.sources[0].flux.I * 1e10
 spi = sky_model.sources[0].spectrum.spi
 freq0 = sky_model.sources[0].spectrum.freq0
@@ -60,8 +59,8 @@
 r = ra
 d = dec 
 
-ra_half_power_beam_width = [83.27018, 94.25633]
-dec_half_power_beam_width = [83.27018, 94.25633]
+ra_half_power_beam_width = 0.66
+dec_half_power_beam_width = 0.00
 
 # for i in range(2):
 #     r_sky_model.write("\nJ%d %f %f %f %f %f %f %f %s" %(i, r, d, I, spi, freq0, b1, b2, as_csv(coeffs_lm)))  
@@ -81,13 +80,6 @@
     
 for i in range(10):
     r_sky_model.write("\nJ%d %f %f %f %f %f %f %f %s" %(i, r, d, I, spi, freq0, b1, b2, as_csv(coeffs_lm)))  
-=======
-I = sky_model.sources[0].flux.I * 0.0001
-spi = sky_model.sources[0].spectrum.spi
-freq0 = sky_model.sources[0].spectrum.freq0
-print(I)
-for i in range(128):
->>>>>>> 380a860c
     # Calculate size
     b1 = sbeta1 + (0.5 * sbeta1) * (np.random.random() - 0.5)
     b2 = sbeta2 + (0.5 * sbeta2) * (np.random.random() - 0.5)
@@ -98,13 +90,8 @@
     coeffs_lm = 10 * np.random.random(ncoeffs)
         
     # Random position
-<<<<<<< HEAD
-    r = ra + (1.0 * (np.random.uniform(0,1) - 0.5))
-    d = dec + (1.0 * (np.random.uniform(0,1) - 0.5))
-=======
-    r = ra + (6 * (np.random.uniform(0,1) - 0.5))
-    d = dec + (6 * (np.random.uniform(0,1) - 0.5))
->>>>>>> 380a860c
+    r = ra + (ra_half_power_beam_width * (np.random.uniform(0,1) - 0.5))
+    d = dec + (ra_half_power_beam_width * (np.random.uniform(0,1) - 0.5))
     print(r, d)
     # print(as_csv(coeffs_lm.flatten()))
  
