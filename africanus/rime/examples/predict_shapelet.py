--- conflicted
+++ resolved
@@ -29,16 +29,10 @@
 from africanus.model.coherency.dask import convert
 from africanus.model.spectral.dask import spectral_model
 from africanus.model.shape.dask import gaussian as gaussian_shape
-<<<<<<< HEAD
-from africanus.model.shape.dask import shapelet_with_w_term as shapelet_fn
+from africanus.model.shape.dask import shapelet as shapelet_fn
 from africanus.util.requirements import requires_optional
-import matplotlib.pyplot as plt
-=======
-from africanus.model.shape.dask import shapelet as shapelet_fn
-from africanus.util.requirements import requires_optional\
 
 import packratt
->>>>>>> 3379c9f3
 
 
 _einsum_corr_indices = 'ijkl'
@@ -424,11 +418,6 @@
                          corr_schema(pol))
 
     # Add any visibility amplitude terms
-<<<<<<< HEAD
-    delta_lm = np.array([1 / (10 * np.max(uvw[:, 0])), 1 / (10 * np.max(uvw[:, 1]))])
-    s_fn = shapelet_fn(uvw, frequency, source.coeffs, source.beta, delta_lm, lm)
-    bl_jones_args = ["shapelet_shape", s_fn]
-=======
     if source_type == "gauss":
         bl_jones_args.append("gauss_shape")
         bl_jones_args.append(gaussian_shape(uvw, frequency, source.shape))
@@ -437,7 +426,6 @@
         s_fn = shapelet_fn(uvw, frequency, source.coeffs, source.beta)
         bl_jones_args.append(s_fn)
 
->>>>>>> 3379c9f3
 
     bl_jones_args.extend(["brightness", brightness])
 
