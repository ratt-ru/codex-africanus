--- conflicted
+++ resolved
@@ -18,13 +18,8 @@
     coeffs_i = np.empty((na, len(frequency), 2,2,npoly))
     noll_index_r = np.empty((na, len(frequency), 2,2,npoly))
     noll_index_i = np.empty((na, len(frequency), 2,2,npoly))
-<<<<<<< HEAD
     if not os.path.exists("./meerkat/"): packratt.get(filename, "./")
     c_freqs = np.load("./meerkat/freqs.npy", allow_pickle=True)
-=======
-    packratt.get(filename, "./")
-    c_freqs = np.load("./meerkat/meerkat_zernike_coeffs.npz/freqs.npy", allow_pickle=True)
->>>>>>> be94134e
     ch = [abs(c_freqs - i/1e06).argmin() for i in (frequency)]
     params = np.load("./meerkat/meerkat_zernike_coeffs.npz/params.npy", allow_pickle=True)
     for ant in range(na):
