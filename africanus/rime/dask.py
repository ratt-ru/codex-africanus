--- conflicted
+++ resolved
@@ -313,13 +313,8 @@
     deps = [time_index, antenna1, antenna2]
 
     # Handle presence/absence of dde1_jones
-<<<<<<< HEAD
     if have_ddes:
-        top_args.extend([dde1_jones.name, ajones_dims])
-=======
-    if have_ants:
         bw_args.extend([dde1_jones.name, ajones_dims])
->>>>>>> c39c3e95
         numblocks[dde1_jones.name] = dde1_jones.numblocks
         deps.append(dde1_jones)
         other_chunks = dde1_jones.chunks[3:]
@@ -328,13 +323,8 @@
         bw_args.extend([None, None])
 
     # Handle presence/absence of source_coh
-<<<<<<< HEAD
     if have_coh:
-        top_args.extend([source_coh.name, ("src", "row", "chan") + cdims])
-=======
-    if have_bl:
         bw_args.extend([source_coh.name, ("src", "row", "chan") + cdims])
->>>>>>> c39c3e95
         numblocks[source_coh.name] = source_coh.numblocks
         other_chunks = source_coh.chunks[2:]
         src_chunks = source_coh.chunks[0]
@@ -343,13 +333,8 @@
         bw_args.extend([None, None])
 
     # Handle presence/absence of dde2_jones
-<<<<<<< HEAD
     if have_ddes:
-        top_args.extend([dde2_jones.name, ajones_dims])
-=======
-    if have_ants:
         bw_args.extend([dde2_jones.name, ajones_dims])
->>>>>>> c39c3e95
         numblocks[dde2_jones.name] = dde2_jones.numblocks
         other_chunks = dde1_jones.chunks[3:]
         deps.append(dde2_jones)
