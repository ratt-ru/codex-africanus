--- conflicted
+++ resolved
@@ -263,19 +263,11 @@
 
 def add_coh_factory(have_coh):
     if have_coh:
-<<<<<<< HEAD
-        def add_coh(base_coh, out):
-            out += base_coh
-    else:
-        # noop
-        def add_coh(base_coh, out):
-=======
         def add_coh(base_vis, out):
             out += base_vis
     else:
         # noop
         def add_coh(base_vis, out):
->>>>>>> 91c71d8e
             pass
 
     return njit(nogil=True, cache=True)(add_coh)
@@ -328,21 +320,13 @@
 
 def predict_vis(time_index, antenna1, antenna2,
                 dde1_jones=None, source_coh=None, dde2_jones=None,
-<<<<<<< HEAD
-                die1_jones=None, base_coh=None, die2_jones=None):
-=======
                 die1_jones=None, base_vis=None, die2_jones=None):
->>>>>>> 91c71d8e
 
     have_a1 = not isinstance(dde1_jones, types.misc.NoneType)
     have_bl = not isinstance(source_coh, types.misc.NoneType)
     have_a2 = not isinstance(dde2_jones, types.misc.NoneType)
     have_g1 = not isinstance(die1_jones, types.misc.NoneType)
-<<<<<<< HEAD
-    have_coh = not isinstance(base_coh, types.misc.NoneType)
-=======
     have_coh = not isinstance(base_vis, types.misc.NoneType)
->>>>>>> 91c71d8e
     have_g2 = not isinstance(die2_jones, types.misc.NoneType)
 
     assert time_index.ndim == 1
@@ -359,11 +343,7 @@
 
     # Infer the output dtype
     dtype_arrays = (dde1_jones, source_coh, dde2_jones,
-<<<<<<< HEAD
-                    die1_jones, base_coh, die2_jones)
-=======
                     die1_jones, base_vis, die2_jones)
->>>>>>> 91c71d8e
 
     out_dtype = np.result_type(*(np.dtype(a.dtype.name)
                                  for a in dtype_arrays
@@ -419,11 +399,7 @@
     @wraps(predict_vis)
     def _predict_vis_fn(time_index, antenna1, antenna2,
                         dde1_jones=None, source_coh=None, dde2_jones=None,
-<<<<<<< HEAD
-                        die1_jones=None, base_coh=None, die2_jones=None):
-=======
                         die1_jones=None, base_vis=None, die2_jones=None):
->>>>>>> 91c71d8e
 
         # Get the output shape
         out = out_fn(time_index, dde1_jones, source_coh, dde2_jones,
@@ -438,11 +414,7 @@
                    tmin, out)
 
         # Add base visibilities to the output, if any
-<<<<<<< HEAD
-        add_coh_fn(base_coh, out)
-=======
         add_coh_fn(base_vis, out)
->>>>>>> 91c71d8e
 
         # Apply direction independent effects, if any
         apply_dies_fn(time_index, antenna1, antenna2,
@@ -527,13 +499,8 @@
     :math:`G_{ps}` Direction-Independent Jones terms for the
     first antenna of the baseline.
     with shape :code:`(time,ant,chan,corr_1,corr_2)`
-<<<<<<< HEAD
-base_coh : $(array_type), optional
-    :math:`B_{pq}` base coherencies, added to source coherency summation.
-=======
 base_vis : $(array_type), optional
     :math:`B_{pq}` base visibilities, added to source coherency summation
->>>>>>> 91c71d8e
     *before* multiplication with `die1_jones` and `die2_jones`.
 die2_jones : $(array_type), optional
     :math:`G_{ps}` Direction-Independent Jones terms for the
