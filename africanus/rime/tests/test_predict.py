--- conflicted
+++ resolved
@@ -17,7 +17,6 @@
     return rf(*a, **kw) + 1j*rf(*a, **kw)
 
 
-<<<<<<< HEAD
 chunk_parametrization = pytest.mark.parametrize("chunks", [
     {
         'source':  (2, 3, 4),
@@ -32,20 +31,11 @@
         ((1,), (1,), "srci,srci,srci->rci", "rci,rci,rci->rci"),
         ((2,), (1, 1), "srci,srci,srci->rci", "rci,rci,rci->rci"),
         ((2, 2), ((1, 0), (0, 1)),
-            "srcij,srcjk,srckl->rcil", "rcij,rcjk,rckl->rcil")
+            "srcij,srcjk,srclk->rcil", "rcij,rcjk,rclk->rcil")
     ])
 
 
 dde_presence_parametrization = pytest.mark.parametrize('a1j,blj,a2j', [
-=======
-@pytest.mark.parametrize('corr_shape, idm, einsum_sig1, einsum_sig2', [
-    ((1,), (1,), "srci,srci,srci->rci", "rci,rci,rci->rci"),
-    ((2,), (1, 1), "srci,srci,srci->rci", "rci,rci,rci->rci"),
-    ((2, 2), ((1, 0), (0, 1)),
-     "srcij,srcjk,srclk->rcil", "rcij,rcjk,rclk->rcil"),
-])
-@pytest.mark.parametrize('a1j,blj,a2j', [
->>>>>>> 3fb1b762
     [True, True, True],
     [True, False, True],
     [False, True, False],
@@ -121,29 +111,10 @@
     assert np.allclose(v, model_vis)
 
 
-<<<<<<< HEAD
 @corr_shape_parametrization
 @dde_presence_parametrization
 @die_presence_parametrization
 @chunk_parametrization
-=======
-@pytest.mark.parametrize('corr_shape, idm, einsum_sig1, einsum_sig2', [
-    ((1,), (1,), "srci,srci,srci->rci", "rci,rci,rci->rci"),
-    ((2,), (1, 1), "srci,srci,srci->rci", "rci,rci,rci->rci"),
-    ((2, 2), ((1, 0), (0, 1)),
-     "srcij,srcjk,srclk->rcil", "rcij,rcjk,rclk->rcil"),
-])
-@pytest.mark.parametrize('a1j,blj,a2j', [
-    [True, True, True],
-    [True, False, True],
-    [False, True, False],
-])
-@pytest.mark.parametrize('g1j,bvis,g2j', [
-    [True, True, True],
-    [True, False, True],
-    [False, True, False],
-])
->>>>>>> 3fb1b762
 def test_dask_predict_vis(corr_shape, idm, einsum_sig1, einsum_sig2,
                           a1j, blj, a2j, g1j, bvis, g2j,
                           chunks):
