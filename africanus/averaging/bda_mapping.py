--- conflicted
+++ resolved
@@ -302,15 +302,9 @@
 
             # The following is copied from DDFacet. Variables names could
             # be changed but wanted to keep the correspondence clear.
-<<<<<<< HEAD
-
+            # BH: I strongly suspect this is wrong: see eq. 18-19 in SI II
             delta_nu = ((lightspeed / (2*np.pi)) *
                         (self.decorrelation / max_abs_dist))
-=======
-            # BH: I strongly suspect this is wrong: see eq. 18-19 in SI II
-            delta_nu = (lightspeed / (2*np.pi)) * \
-                       (self.decorrelation / max_abs_dist)
->>>>>>> 29c463c7
 
             fracsizeChanBlock = delta_nu / chan_width
 
