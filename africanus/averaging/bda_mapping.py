--- conflicted
+++ resolved
@@ -298,15 +298,9 @@
 
             # The following is copied from DDFacet. Variables names could
             # be changed but wanted to keep the correspondence clear.
-<<<<<<< HEAD
             # BH: I strongly suspect this is wrong: see eq. 18-19 in SI II
             delta_nu = (lightspeed / (2*np.pi)) * \
                        (self.decorrelation / max_abs_dist)
-=======
-
-            delta_nu = ((lightspeed / (2*np.pi)) *
-                        (self.decorrelation / max_abs_dist))
->>>>>>> 2e290e37
 
             fracsizeChanBlock = delta_nu / chan_width
 
@@ -340,7 +334,7 @@
                            "time", "interval", "chan_width", "flag_row"])
 
 
-@generated_jit(nopython=True, nogil=True, cache=True, boundscheck=False)
+@generated_jit(nopython=True, nogil=True, cache=True)
 def bda_mapper(time, interval, ant1, ant2, uvw,
                chan_width, chan_freq,
                max_uvw_dist,
@@ -349,6 +343,7 @@
                decorrelation=0.98,
                time_bin_secs=None,
                min_nchan=1):
+
     have_time_bin_secs = not is_numba_type_none(time_bin_secs)
 
     Omitted = numba.types.misc.Omitted
@@ -383,6 +378,7 @@
         ('max_uvw_dist', max_uvw_dist)]
 
     JitBinner = jitclass(spec)(Binner)
+
     def impl(time, interval, ant1, ant2, uvw,
              chan_width, chan_freq,
              max_uvw_dist,
@@ -392,12 +388,15 @@
              time_bin_secs=None,
              min_nchan=1):
         # 𝞓 𝝿 𝞇 𝞍 𝝼
+
         if decorrelation < 0.0 or decorrelation > 1.0:
             raise ValueError("0.0 <= decorrelation <= 1.0 must hold")
 
         if max_fov <= 0.0 or max_fov > 90.0:
             raise ValueError("0.0 < max_fov <= 90.0 must hold")
+
         max_lm = np.deg2rad(max_fov)
+
         ubl, _, bl_inv, _ = unique_baselines(ant1, ant2)
         utime, _, time_inv, _ = unique_time(time)
 
@@ -409,7 +408,7 @@
             raise ValueError("Number of channels passed into averager must be at least size 1")
         nchan_factors = factors(nchan)
         bandwidth = chan_width.sum()
-        
+
         if min_nchan is None:
             min_nchan = 1
         else:
@@ -487,9 +486,9 @@
         dphi = asincapprox(decorrelation)
 
         binner = JitBinner(0, 0, max_lm,
-                            dphi,
-                            time_bin_secs,
-                            chan_freq.max())
+                           dphi,
+                           time_bin_secs,
+                           chan_freq.max())
 
         for bl in range(nbl):
             # Reset the binner for this baseline
@@ -516,7 +515,7 @@
                                         uvw, flag_row):
                     f = binner.finalise_bin(auto_corr, uvw, time, interval,
                                             nchan_factors,
-                                            chan_width, chan_freq)                    
+                                            chan_width, chan_freq)
                     update_lookups(f, bl)
                     # Post-finalisation, the bin is empty, start a new bin
                     binner.start_bin(r, time, interval, flag_row)
@@ -538,6 +537,7 @@
                 bin_flagged[bl, tbin] = False
 
         assert out_rows == nr_of_time_bins
+
         # Flatten the time lookup and argsort it
         flat_time = time_lookup.ravel()
         argsort = np.argsort(flat_time, kind='mergesort')
@@ -594,9 +594,9 @@
             # Handle output row flagging
             if flag_row is not None and flag_row[in_row] == 0 and flagged:
                 raise RowMapperError("Unflagged input row "
-                                        "contributing to "
-                                        "flagged output row. "
-                                        "This should never happen!")
+                                     "contributing to "
+                                     "flagged output row. "
+                                     "This should never happen!")
 
             # Set up the row channel map, populate
             # time, interval and chan_width
@@ -624,4 +624,5 @@
                             decorr_chan_width,
                             time_ret, int_ret,
                             chan_width_ret, out_flag_row)
+
     return impl