# -*- coding: utf-8 -*-


from operator import getitem

from africanus.averaging.bda_mapping import (
                atemkeng_mapper as np_bda_mapper)
from africanus.averaging.bda_avg import (
                row_average as np_bda_row_avg,
                row_chan_average as np_bda_row_chan_avg,
                AverageOutput as BDAAverageOutput,
                RowAverageOutput as BDARowAverageOutput,
                RowChanAverageOutput as BDARowChanAverageOutput)
from africanus.averaging.time_and_channel_mapping import (
                row_mapper as np_tc_row_mapper,
                channel_mapper as np_tc_channel_mapper)
from africanus.averaging.time_and_channel_avg import (
                row_average as np_tc_row_average,
                row_chan_average as np_tc_row_chan_average,
                chan_average as np_tc_chan_average,
                merge_flags as np_merge_flags,
                AVERAGING_DOCS as TC_AVERAGING_DOCS,
                AverageOutput as TcAverageOutput,
                ChannelAverageOutput as TcChannelAverageOutput,
                RowAverageOutput as TcRowAverageOutput,
                RowChanAverageOutput as TcRowChanAverageOutput)

from africanus.util.requirements import requires_optional

import numpy as np

try:
    from dask.base import tokenize
    import dask.array as da
    import dask.blockwise as db
    from dask.highlevelgraph import HighLevelGraph
except ImportError as e:
    dask_import_error = e
else:
    dask_import_error = None


def tc_chan_metadata(row_chan_arrays, chan_arrays, chan_bin_size):
    """ Create dask array with channel metadata for each chunk channel """
    chan_chunks = None

    for array in row_chan_arrays:
        if array is not None:
            chan_chunks = array.chunks[1]
            break

    if chan_chunks is None:
        for array in chan_arrays:
            if array is not None:
                chan_chunks = array.chunks[0]
                break

    if chan_chunks is None:
        return None

    # Create a dask channel mapping structure
    name = "channel-mapper-" + tokenize(chan_chunks, chan_bin_size)
    layers = {(name, i): (np_tc_channel_mapper, c, chan_bin_size)
              for i, c in enumerate(chan_chunks)}
    graph = HighLevelGraph.from_collections(name, layers, ())
    chunks = (chan_chunks,)
    chan_mapper = da.Array(graph, name, chunks, dtype=np.object)

    return chan_mapper


def tc_row_mapper(time, interval, antenna1, antenna2,
                  flag_row=None, time_bin_secs=1.0):
    """ Create a dask row mapping structure for each row chunk """
    return da.blockwise(np_tc_row_mapper, ("row",),
                        time, ("row",),
                        interval, ("row",),
                        antenna1, ("row",),
                        antenna2, ("row",),
                        flag_row, None if flag_row is None else ("row",),
                        adjust_chunks={"row": lambda x: np.nan},
                        time_bin_secs=time_bin_secs,
                        meta=np.empty((0,), dtype=np.object),
                        dtype=np.object)


def _getitem_row(avg, idx, array, dims):
    """ Extract row-like arrays from a dask array of tuples """
    assert dims[0] == "row"

    name = ("row-average-getitem-%d-" % idx) + tokenize(avg, idx)
    layers = db.blockwise(getitem, name, dims,
                          avg.name, ("row",),
                          idx, None,
                          new_axes=dict(zip(dims[1:], array.shape[1:])),
                          numblocks={avg.name: avg.numblocks})
    graph = HighLevelGraph.from_collections(name, layers, (avg,))
    chunks = avg.chunks + tuple((s,) for s in array.shape[1:])

    return da.Array(graph, name, chunks,
                    meta=np.empty((0,)*len(dims), dtype=array.dtype),
                    dtype=array.dtype)


def _tc_row_average_wrapper(row_meta, ant1, ant2, flag_row,
                            time_centroid, exposure, uvw,
                            weight, sigma):
    return np_tc_row_average(row_meta, ant1, ant2, flag_row,
                             time_centroid, exposure,
                             uvw[0] if uvw is not None else None,
                             weight[0] if weight is not None else None,
                             sigma[0] if sigma is not None else None)


def tc_row_average(row_meta, ant1, ant2, flag_row=None,
                   time_centroid=None, exposure=None, uvw=None,
                   weight=None, sigma=None):
    """ Average row-based dask arrays """

    rd = ("row",)
    rcd = ("row", "corr")

    # (output, array, dims)
    args = [(False, row_meta, rd),
            (True, ant1, rd),
            (True, ant2, rd),
            (False, flag_row, None if flag_row is None else rd),
            (True, time_centroid, None if time_centroid is None else rd),
            (True, exposure, None if exposure is None else rd),
            (True, uvw, None if uvw is None else ("row", "uvw")),
            (True, weight, None if weight is None else rcd),
            (True, sigma, None if sigma is None else rcd)]

    avg = da.blockwise(_tc_row_average_wrapper, rd,
                       *(v for pair in args for v in pair[1:]),
                       align_arrays=False,
                       adjust_chunks={"row": lambda x: np.nan},
                       meta=np.empty((0,)*len(rd), dtype=np.object),
                       dtype=np.object)

    # ant1, ant2, time_centroid, exposure, uvw, weight, sigma
    out_args = [(a, dims) for out, a, dims in args if out is True]

    tuple_gets = [None if a is None else _getitem_row(avg, i, a, dims)
                  for i, (a, dims) in enumerate(out_args)]

    return TcRowAverageOutput(*tuple_gets)


def _getitem_row_chan(avg, idx, dtype):
    """ Extract (row,chan,corr) arrays from dask array of tuples """
    name = ("row-chan-average-getitem-%d-" % idx) + tokenize(avg, idx)
    dim = ("row", "chan", "corr")

    layers = db.blockwise(getitem, name, dim,
                          avg.name, dim,
                          idx, None,
                          numblocks={avg.name: avg.numblocks})

    graph = HighLevelGraph.from_collections(name, layers, (avg,))
    return da.Array(graph, name, avg.chunks,
                    meta=np.empty((0,)*len(dim), dtype=np.object),
                    dtype=dtype)


_row_chan_avg_dims = ("row", "chan", "corr")


def tc_row_chan_average(row_meta, chan_meta, flag_row=None, weight=None,
                        vis=None, flag=None,
                        weight_spectrum=None, sigma_spectrum=None,
                        chan_bin_size=1):
    """ Average (row,chan,corr)-based dask arrays """

    if chan_meta is None:
        return TcRowChanAverageOutput(None, None, None, None)

    # We don't know how many rows are in each row chunk,
    # but we can simply divide each channel chunk size by the bin size
    adjust_chunks = {
        "row": lambda r: np.nan,
        "chan": lambda c: (c + chan_bin_size - 1) // chan_bin_size
    }

    flag_row_dims = None if flag_row is None else ("row",)
    weight_dims = None if weight is None else ("row", "corr")
    vis_dims = None if vis is None else _row_chan_avg_dims
    flag_dims = None if flag is None else _row_chan_avg_dims
    ws_dims = None if weight_spectrum is None else _row_chan_avg_dims
    ss_dims = None if sigma_spectrum is None else _row_chan_avg_dims

    avg = da.blockwise(np_tc_row_chan_average, _row_chan_avg_dims,
                       row_meta, ("row",),
                       chan_meta, ("chan",),
                       flag_row, flag_row_dims,
                       weight, weight_dims,
                       vis, vis_dims,
                       flag, flag_dims,
                       weight_spectrum, ws_dims,
                       sigma_spectrum, ss_dims,
                       align_arrays=False,
                       adjust_chunks=adjust_chunks,
                       meta=np.empty((0,)*len(_row_chan_avg_dims),
                                     dtype=np.object),
                       dtype=np.object)

    tuple_gets = (None if a is None else _getitem_row_chan(avg, i, a.dtype)
                  for i, a in enumerate([vis, flag,
                                         weight_spectrum,
                                         sigma_spectrum]))

    return TcRowChanAverageOutput(*tuple_gets)


def _getitem_chan(avg, idx, dtype):
    """ Extract row-like arrays from a dask array of tuples """
    name = ("chan-average-getitem-%d-" % idx) + tokenize(avg, idx)
    layers = db.blockwise(getitem, name, ("chan",),
                          avg.name, ("chan",),
                          idx, None,
                          numblocks={avg.name: avg.numblocks})
    graph = HighLevelGraph.from_collections(name, layers, (avg,))
    return da.Array(graph, name, avg.chunks,
                    meta=np.empty((0,), dtype=dtype),
                    dtype=dtype)


def tc_chan_average(chan_meta, chan_freq=None, chan_width=None,
                    effective_bw=None, resolution=None, chan_bin_size=1):

    if chan_meta is None:
        return TcChannelAverageOutput(None, None)

    adjust_chunks = {
        "chan": lambda c: (c + chan_bin_size - 1) // chan_bin_size
    }

    cdim = ("chan",)

    avg = da.blockwise(np_tc_chan_average, cdim,
                       chan_meta, cdim,
                       chan_freq, None if chan_freq is None else cdim,
                       chan_width, None if chan_width is None else cdim,
                       effective_bw, None if effective_bw is None else cdim,
                       resolution, None if resolution is None else cdim,
                       adjust_chunks=adjust_chunks,
                       meta=np.empty((0,), dtype=np.object),
                       dtype=np.object)

    tuple_gets = (None if a is None else _getitem_chan(avg, i, a.dtype)
                  for i, a in enumerate([chan_freq, chan_width,
                                         effective_bw, resolution]))

    return TcChannelAverageOutput(*tuple_gets)


def merge_flags(flag_row, flag):
    """ Perform flag merging on dask arrays """
    if flag_row is None and flag is not None:
        return da.blockwise(np_merge_flags, "r",
                            flag_row, None,
                            flag, "rfc",
                            concatenate=True,
                            dtype=flag.dtype)
    elif flag_row is not None and flag is None:
        return da.blockwise(np_merge_flags, "r",
                            flag_row, "r",
                            None, None,
                            dtype=flag_row.dtype)
    elif flag_row is not None and flag is not None:
        return da.blockwise(np_merge_flags, "r",
                            flag_row, "r",
                            flag, "rfc",
                            concatenate=True,
                            dtype=flag_row.dtype)
    else:
        return None


@requires_optional("dask.array", dask_import_error)
def time_and_channel(time, interval, antenna1, antenna2,
                     time_centroid=None, exposure=None, flag_row=None,
                     uvw=None, weight=None, sigma=None,
                     chan_freq=None, chan_width=None,
                     effective_bw=None, resolution=None,
                     vis=None, flag=None,
                     weight_spectrum=None, sigma_spectrum=None,
                     time_bin_secs=1.0, chan_bin_size=1):

    row_chan_arrays = (vis, flag, weight_spectrum, sigma_spectrum)
    chan_arrays = (chan_freq, chan_width, effective_bw, resolution)

    # The flow of this function should match that of the numba
    # time_and_channel implementation

    # Merge flag_row and flag arrays
    flag_row = merge_flags(flag_row, flag)

    # Generate row mapping metadata
    row_meta = tc_row_mapper(time, interval,
                             antenna1, antenna2,
                             flag_row=flag_row,
                             time_bin_secs=time_bin_secs)

    # Generate channel mapping metadata
    chan_meta = tc_chan_metadata(row_chan_arrays, chan_arrays, chan_bin_size)
<<<<<<< HEAD

    # Average row data
    row_data = tc_row_average(row_meta, antenna1, antenna2,
                              flag_row=flag_row,
                              time_centroid=time_centroid,
                              exposure=exposure, uvw=uvw,
                              weight=weight, sigma=sigma)

    # Average channel data
    row_chan_data = tc_row_chan_average(row_meta, chan_meta,
                                        flag_row=flag_row, weight=weight,
                                        vis=vis, flag=flag,
                                        weight_spectrum=weight_spectrum,
                                        sigma_spectrum=sigma_spectrum,
                                        chan_bin_size=chan_bin_size)

    chan_data = tc_chan_average(chan_meta,
                                chan_freq=chan_freq,
                                chan_width=chan_width,
                                effective_bw=effective_bw,
                                resolution=resolution)

    # Merge output tuples
    return TcAverageOutput(_getitem_row(row_meta, 1, time, ("row",)),
                           _getitem_row(row_meta, 2, interval, ("row",)),
                           (_getitem_row(row_meta, 3, flag_row, ("row",))
                            if flag_row is not None else None),
                           row_data.antenna1,
                           row_data.antenna2,
                           row_data.time_centroid,
                           row_data.exposure,
                           row_data.uvw,
                           row_data.weight,
                           row_data.sigma,
                           chan_data.chan_freq,
                           chan_data.chan_width,
                           chan_data.effective_bw,
                           chan_data.resolution,
                           row_chan_data.vis,
                           row_chan_data.flag,
                           row_chan_data.weight_spectrum,
                           row_chan_data.sigma_spectrum)


def _bda_mapper_wrapper(time, interval, ant1, ant2,
                        uvw, ref_freq, max_uvw_dist,
                        chan_width, flag_row,
                        lm_max=None,
                        decorrelation=None):
    return np_bda_mapper(time, interval, ant1, ant2,
                         None if uvw is None else uvw[0],
                         ref_freq, max_uvw_dist,
                         chan_width[0], flag_row,
                         lm_max=lm_max,
                         decorrelation=decorrelation)


def bda_mapper(time, interval, antenna1, antenna2, uvw,
               ref_freq, max_uvw_dist, chan_width,
               flag_row=None, lm_max=None,
               decorrelation=None):
    """ Createask row mapping structure for each row chunk """
    return da.blockwise(_bda_mapper_wrapper, ("row",),
                        time, ("row",),
                        interval, ("row",),
                        antenna1, ("row",),
                        antenna2, ("row",),
                        uvw, ("row", "uvw"),
                        ref_freq, None,
                        max_uvw_dist, None if max_uvw_dist is None else (),
                        chan_width, ("chan",),
                        flag_row, None if flag_row is None else ("row",),
                        lm_max=lm_max,
                        decorrelation=decorrelation,
                        adjust_chunks={"row": lambda x: np.nan},
                        meta=np.empty((0, 0), dtype=np.object))


def _bda_row_average_wrapper(meta, ant1, ant2, flag_row,
                             time_centroid, exposure, uvw,
                             weight, sigma):
    return np_bda_row_avg(meta, ant1, ant2, flag_row,
                          time_centroid, exposure,
                          None if uvw is None else uvw[0],
                          None if weight is None else weight[0],
                          None if sigma is None else sigma[0])


def _bda_getitem_row_chan(avg, idx, dtype):
    """ Extract (row,corr) arrays from dask array of tuples """
    name = ("row-chan-average-getitem-%d-" % idx) + tokenize(avg, idx)
    dim = ("row", "corr")

    layers = db.blockwise(getitem, name, dim,
                          avg.name, dim,
                          idx, None,
                          numblocks={avg.name: avg.numblocks})

    graph = HighLevelGraph.from_collections(name, layers, (avg,))
    return da.Array(graph, name, avg.chunks,
                    meta=np.empty((0,)*len(dim), dtype=np.object),
                    dtype=dtype)


def bda_row_average(meta, ant1, ant2, flag_row=None,
                    time_centroid=None, exposure=None, uvw=None,
                    weight=None, sigma=None):
    """ Average row-based dask arrays """

    rd = ("row",)
    rcd = ("row", "corr")

    # (output, array, dims)
    args = [(False, meta, ("row",)),
            (True, ant1, rd),
            (True, ant2, rd),
            (False, flag_row, None if flag_row is None else rd),
            (True, time_centroid, None if time_centroid is None else rd),
            (True, exposure, None if exposure is None else rd),
            (True, uvw, None if uvw is None else ("row", "uvw")),
            (True, weight, None if weight is None else rcd),
            (True, sigma, None if sigma is None else rcd)]

    avg = da.blockwise(_bda_row_average_wrapper, rd,
                       *(v for pair in args for v in pair[1:]),
                       align_arrays=False,
                       adjust_chunks={"row": lambda x: np.nan},
                       meta=np.empty((0,)*len(rd), dtype=np.object),
                       dtype=np.object)

    # ant1, ant2, time_centroid, exposure, uvw, weight, sigma
    out_args = [(a, dims) for out, a, dims in args if out is True]

    tuple_gets = [None if a is None
                  else _getitem_row(avg, i, a, ("row",))
                  for i, (a, dims) in enumerate(out_args)]

    return BDARowAverageOutput(*tuple_gets)


def _bda_row_chan_average_wrapper(meta, flag_row, weight,
                                  vis, flag,
                                  weight_spectrum,
                                  sigma_spectrum):
    return np_bda_row_chan_avg(
                meta, flag_row, weight,
                None if vis is None else vis[0],
                None if flag is None else flag[0],
                None if weight_spectrum is None else weight_spectrum[0],
                None if sigma_spectrum is None else sigma_spectrum[0])


def bda_row_chan_average(meta, flag_row=None, weight=None,
                         vis=None, flag=None,
                         weight_spectrum=None,
                         sigma_spectrum=None):
    """ Average (row,chan,corr)-based dask arrays """

    if meta is None or all(v is None for v in (vis,
                                               flag,
                                               weight_spectrum,
                                               sigma_spectrum)):
        return BDARowChanAverageOutput(None, None, None, None)

    # We don't know how many rows are in each row chunk,
    adjust_chunks = {"row": lambda r: np.nan}

    flag_row_dims = None if flag_row is None else ("row",)
    weight_dims = None if weight is None else ("row", "corr")
    vis_dims = None if vis is None else _row_chan_avg_dims
    flag_dims = None if flag is None else _row_chan_avg_dims
    ws_dims = None if weight_spectrum is None else _row_chan_avg_dims
    ss_dims = None if sigma_spectrum is None else _row_chan_avg_dims

    avg = da.blockwise(_bda_row_chan_average_wrapper, ("row", "corr"),
                       meta, ("row",),
                       flag_row, flag_row_dims,
                       weight, weight_dims,
                       vis, vis_dims,
                       flag, flag_dims,
                       weight_spectrum, ws_dims,
                       sigma_spectrum, ss_dims,
                       align_arrays=False,
                       adjust_chunks=adjust_chunks,
                       meta=np.empty((0, 0), dtype=np.object),
                       dtype=np.object)

    tuple_gets = (None if a is None else _bda_getitem_row_chan(avg, i, a.dtype)
                  for i, a in enumerate([vis, flag,
                                         weight_spectrum,
                                         sigma_spectrum]))

    return BDARowChanAverageOutput(*tuple_gets)


@requires_optional("dask.array", dask_import_error)
def bda(time, interval, antenna1, antenna2, ref_freq,
        time_centroid=None, exposure=None, flag_row=None,
        uvw=None, weight=None, sigma=None,
        chan_freq=None, chan_width=None,
        effective_bw=None, resolution=None,
        vis=None, flag=None,
        weight_spectrum=None,
        sigma_spectrum=None,
        max_uvw_dist=None, lm_max=1.0,
        decorrelation=0.98):

    if uvw is None:
        raise ValueError("uvw must be supplied")

    if ref_freq is None:
        raise ValueError("ref_freq must be supplied")

    if chan_width is None:
        raise ValueError("chan_width must be supplied")

    if not len(chan_width.chunks[0]) == 1:
        raise ValueError("Only single channel chunks "
                         "are currently supported.")

    # row_chan_arrays = (vis, flag, weight_spectrum, sigma_spectrum)
    # chan_arrays = (chan_freq, chan_width, effective_bw, resolution)

    # The flow of this function should match that of the numba
    # bda implementation

    # Merge flag_row and flag arrays
    flag_row = merge_flags(flag_row, flag)

    # Generate row mapping metadata
    meta = bda_mapper(time, interval, antenna1, antenna2, uvw,
                      ref_freq, max_uvw_dist, chan_width,
                      flag_row=flag_row,
                      lm_max=lm_max,
                      decorrelation=decorrelation)

    # Average row data
    row_data = bda_row_average(meta, antenna1, antenna2,
                               uvw=uvw,
                               flag_row=flag_row,
                               time_centroid=time_centroid,
                               exposure=exposure,
                               weight=weight, sigma=sigma)

    # Average channel data
=======

    # Average row data
    row_data = tc_row_average(row_meta, antenna1, antenna2,
                              flag_row=flag_row,
                              time_centroid=time_centroid,
                              exposure=exposure, uvw=uvw,
                              weight=weight, sigma=sigma)

    # Average channel data
    row_chan_data = tc_row_chan_average(row_meta, chan_meta,
                                        flag_row=flag_row, weight=weight,
                                        vis=vis, flag=flag,
                                        weight_spectrum=weight_spectrum,
                                        sigma_spectrum=sigma_spectrum,
                                        chan_bin_size=chan_bin_size)

    chan_data = tc_chan_average(chan_meta,
                                chan_freq=chan_freq,
                                chan_width=chan_width,
                                effective_bw=effective_bw,
                                resolution=resolution)

    # Merge output tuples
    return TcAverageOutput(_getitem_row(row_meta, 1, time, ("row",)),
                           _getitem_row(row_meta, 2, interval, ("row",)),
                           (_getitem_row(row_meta, 3, flag_row, ("row",))
                            if flag_row is not None else None),
                           row_data.antenna1,
                           row_data.antenna2,
                           row_data.time_centroid,
                           row_data.exposure,
                           row_data.uvw,
                           row_data.weight,
                           row_data.sigma,
                           chan_data.chan_freq,
                           chan_data.chan_width,
                           chan_data.effective_bw,
                           chan_data.resolution,
                           row_chan_data.vis,
                           row_chan_data.flag,
                           row_chan_data.weight_spectrum,
                           row_chan_data.sigma_spectrum)


def _bda_mapper_wrapper(time, interval, ant1, ant2,
                        uvw, ref_freq, max_uvw_dist,
                        chan_width, flag_row,
                        lm_max=None,
                        decorrelation=None):
    return np_bda_mapper(time, interval, ant1, ant2,
                         None if uvw is None else uvw[0],
                         ref_freq, max_uvw_dist,
                         chan_width[0], flag_row,
                         lm_max=lm_max,
                         decorrelation=decorrelation)


def bda_mapper(time, interval, antenna1, antenna2, uvw,
               ref_freq, max_uvw_dist, chan_width,
               flag_row=None, lm_max=None,
               decorrelation=None):
    """ Createask row mapping structure for each row chunk """
    return da.blockwise(_bda_mapper_wrapper, ("row",),
                        time, ("row",),
                        interval, ("row",),
                        antenna1, ("row",),
                        antenna2, ("row",),
                        uvw, ("row", "uvw"),
                        ref_freq, None,
                        max_uvw_dist, None if max_uvw_dist is None else (),
                        chan_width, ("chan",),
                        flag_row, None if flag_row is None else ("row",),
                        lm_max=lm_max,
                        decorrelation=decorrelation,
                        adjust_chunks={"row": lambda x: np.nan},
                        meta=np.empty((0, 0), dtype=np.object))


def _bda_row_average_wrapper(meta, ant1, ant2, flag_row,
                             time_centroid, exposure, uvw,
                             weight, sigma):
    return np_bda_row_avg(meta, ant1, ant2, flag_row,
                          time_centroid, exposure,
                          None if uvw is None else uvw[0],
                          None if weight is None else weight[0],
                          None if sigma is None else sigma[0])


def _ragged_row_getitem(avg, idx, meta):
    return avg[idx][meta.offsets, ...]


def _bda_getitem_row(avg, idx, array, dims, meta, format="flat"):
    """ Extract row-like arrays from a dask array of tuples """
    assert dims[0] == "row"

    name = "row-average-getitem-%s-" % idx
    name += tokenize(avg, idx)
    new_axes = dict(zip(dims[1:], array.shape[1:]))
    numblocks = {avg.name: avg.numblocks}

    if format == "flat":
        layers = db.blockwise(getitem, name, dims,
                              avg.name, ("row",),
                              idx, None,
                              new_axes=new_axes,
                              numblocks=numblocks)

    elif format == "ragged":
        numblocks[meta.name] = meta.numblocks
        layers = db.blockwise(_ragged_row_getitem, name, dims,
                              avg.name, ("row",),
                              idx, None,
                              meta.name, ("row",),
                              new_axes=new_axes,
                              numblocks=numblocks)
    else:
        raise ValueError("Invalid format %s" % format)

    graph = HighLevelGraph.from_collections(name, layers, (avg,))
    chunks = avg.chunks + tuple((s,) for s in array.shape[1:])
    meta = np.empty((0,)*len(dims), dtype=array.dtype)

    return da.Array(graph, name, chunks, meta=meta)


def _ragged_row_chan_getitem(avg, idx, meta):
    data = avg[idx]
    return {"r%d" % (r+1): data[None, o:o + c, ...]
            for r, (o, c)
            in enumerate(zip(meta.offsets, meta.num_chan))}


def _bda_getitem_row_chan(avg, idx, dtype, format, meta, nchan):
    """ Extract (row, corr) arrays from dask array of tuples """
    f = BDARowChanAverageOutput._fields[idx]
    name = "row-chan-average-getitem-%s-%s-" % (f, format)
    name += tokenize(avg, idx)

    if format == "flat":
        dims = ("row", "corr")
        new_axes = None

        layers = db.blockwise(getitem, name, dims,
                              avg.name, ("row", "corr"),
                              idx, None,
                              numblocks={avg.name: avg.numblocks})

        chunks = avg.chunks
        meta = np.empty((0, 0), dtype=np.object)
    elif format == "ragged":
        dims = ("row", "chan", "corr")
        new_axes = {"chan": nchan}

        layers = db.blockwise(_ragged_row_chan_getitem, name, dims,
                              avg.name, ("row", "corr"),
                              idx, None,
                              meta.name, ("row",),
                              new_axes=new_axes,
                              numblocks={
                                  avg.name: avg.numblocks,
                                  meta.name: meta.numblocks})

        chunks = (avg.chunks[0], (nchan,), avg.chunks[1])
        meta = np.empty((0, 0, 0), dtype=np.object)
    else:
        raise ValueError("Invalid format %s" % format)

    graph = HighLevelGraph.from_collections(name, layers, (avg,))
    return da.Array(graph, name, chunks, meta=meta)


def bda_row_average(meta, ant1, ant2, flag_row=None,
                    time_centroid=None, exposure=None, uvw=None,
                    weight=None, sigma=None,
                    format="flat"):
    """ Average row-based dask arrays """

    rd = ("row",)
    rcd = ("row", "corr")

    # (output, array, dims)
    args = [(False, meta, ("row",)),
            (True, ant1, rd),
            (True, ant2, rd),
            (False, flag_row, None if flag_row is None else rd),
            (True, time_centroid, None if time_centroid is None else rd),
            (True, exposure, None if exposure is None else rd),
            (True, uvw, None if uvw is None else ("row", "uvw")),
            (True, weight, None if weight is None else rcd),
            (True, sigma, None if sigma is None else rcd)]

    avg = da.blockwise(_bda_row_average_wrapper, rd,
                       *(v for pair in args for v in pair[1:]),
                       align_arrays=False,
                       adjust_chunks={"row": lambda x: np.nan},
                       meta=np.empty((0,)*len(rd), dtype=np.object),
                       dtype=np.object)

    # ant1, ant2, time_centroid, exposure, uvw, weight, sigma
    out_args = [(a, dims) for out, a, dims in args if out is True]

    tuple_gets = [None if a is None
                  else _bda_getitem_row(avg, i, a, dims, meta, format=format)
                  for i, (a, dims) in enumerate(out_args)]

    return BDARowAverageOutput(*tuple_gets)


def _bda_row_chan_average_wrapper(meta, flag_row, weight,
                                  vis, flag,
                                  weight_spectrum,
                                  sigma_spectrum):
    return np_bda_row_chan_avg(
                meta, flag_row, weight,
                None if vis is None else vis[0],
                None if flag is None else flag[0],
                None if weight_spectrum is None else weight_spectrum[0],
                None if sigma_spectrum is None else sigma_spectrum[0])


def bda_row_chan_average(meta, flag_row=None, weight=None,
                         vis=None, flag=None,
                         weight_spectrum=None,
                         sigma_spectrum=None,
                         format="flat"):
    """ Average (row,chan,corr)-based dask arrays """

    if all(v is None for v in (vis, flag, weight_spectrum, sigma_spectrum)):
        return BDARowChanAverageOutput(None, None, None, None)

    # We don't know how many rows are in each row chunk,
    adjust_chunks = {"row": lambda r: np.nan}

    flag_row_dims = None if flag_row is None else ("row",)
    weight_dims = None if weight is None else ("row", "corr")
    vis_dims = None if vis is None else _row_chan_avg_dims
    flag_dims = None if flag is None else _row_chan_avg_dims
    ws_dims = None if weight_spectrum is None else _row_chan_avg_dims
    ss_dims = None if sigma_spectrum is None else _row_chan_avg_dims

    if vis is not None:
        nchan = vis.shape[1]
    elif flag is not None:
        nchan = flag.shape[1]
    elif weight_spectrum is not None:
        nchan = weight_spectrum[1]
    elif sigma_spectrum is not None:
        nchan = sigma_spectrum[1]
    else:
        raise ValueError("Couldn't infer nchan")

    avg = da.blockwise(_bda_row_chan_average_wrapper, ("row", "corr"),
                       meta, ("row",),
                       flag_row, flag_row_dims,
                       weight, weight_dims,
                       vis, vis_dims,
                       flag, flag_dims,
                       weight_spectrum, ws_dims,
                       sigma_spectrum, ss_dims,
                       align_arrays=False,
                       adjust_chunks=adjust_chunks,
                       meta=np.empty((0, 0), dtype=np.object),
                       dtype=np.object)

    tuple_gets = (None if a is None else
                  _bda_getitem_row_chan(avg, i, a.dtype, format, meta, nchan)
                  for i, a in enumerate([vis, flag,
                                         weight_spectrum,
                                         sigma_spectrum]))

    return BDARowChanAverageOutput(*tuple_gets)


@requires_optional("dask.array", dask_import_error)
def bda(time, interval, antenna1, antenna2, ref_freq,
        time_centroid=None, exposure=None, flag_row=None,
        uvw=None, weight=None, sigma=None,
        chan_freq=None, chan_width=None,
        effective_bw=None, resolution=None,
        vis=None, flag=None,
        weight_spectrum=None,
        sigma_spectrum=None,
        max_uvw_dist=None, lm_max=1.0,
        decorrelation=0.98,
        format="flat"):

    if uvw is None:
        raise ValueError("uvw must be supplied")

    if ref_freq is None:
        raise ValueError("ref_freq must be supplied")

    if chan_width is None:
        raise ValueError("chan_width must be supplied")

    if not len(chan_width.chunks[0]) == 1:
        raise ValueError("Chunking in channel is not "
                         "currently supported.")

    if max_uvw_dist is None:
        max_uvw_dist = da.sqrt((uvw**2).sum(axis=1)).max()

    # row_chan_arrays = (vis, flag, weight_spectrum, sigma_spectrum)
    # chan_arrays = (chan_freq, chan_width, effective_bw, resolution)

    # The flow of this function should match that of the numba
    # bda implementation

    # Merge flag_row and flag arrays
    flag_row = merge_flags(flag_row, flag)

    # Generate row mapping metadata
    meta = bda_mapper(time, interval, antenna1, antenna2, uvw,
                      ref_freq, max_uvw_dist, chan_width,
                      flag_row=flag_row,
                      lm_max=lm_max,
                      decorrelation=decorrelation)

    # Average row data
    row_data = bda_row_average(meta, antenna1, antenna2,
                               uvw=uvw,
                               flag_row=flag_row,
                               time_centroid=time_centroid,
                               exposure=exposure,
                               weight=weight, sigma=sigma,
                               format=format)

    # Average channel data
>>>>>>> 2513bc64
    row_chan_data = bda_row_chan_average(meta,
                                         flag_row=flag_row, weight=weight,
                                         vis=vis, flag=flag,
                                         weight_spectrum=weight_spectrum,
<<<<<<< HEAD
                                         sigma_spectrum=sigma_spectrum)
=======
                                         sigma_spectrum=sigma_spectrum,
                                         format=format)
>>>>>>> 2513bc64

    # chan_data = chan_average(chan_meta,
    #                          chan_freq=chan_freq,
    #                          chan_width=chan_width,
    #                          effective_bw=effective_bw,
    #                          resolution=resolution)

    fake_map = da.zeros((time.shape[0], chan_width.shape[0]),
                        chunks=time.chunks + chan_width.chunks,
                        dtype=np.uint32)

    fake_ints = da.zeros_like(time, dtype=np.uint32)
<<<<<<< HEAD

    # Merge output tuples
    return BDAAverageOutput(_getitem_row(meta, 0, fake_map, ("row", "chan")),
                            # offsets
                            _getitem_row(meta, 1, fake_ints, ("row",)),
                            # nchan
                            _getitem_row(meta, 2, fake_ints, ("row",)),
                            _getitem_row(meta, 3, time, ("row",)),
                            # decorrelation channel width
                            _getitem_row(meta, 4, time, ("row",)),
                            _getitem_row(meta, 5, interval, ("row",)),
                            # chan_width
                            _getitem_row(meta, 6, time, ("row",)),
                            (_getitem_row(meta, 7, flag_row, ("row",))
                             if flag_row is not None else None),
=======
    fake_floats = da.zeros_like(chan_width)

    meta_map = _bda_getitem_row(meta, 0, fake_map, ("row", "chan"), meta)
    meta_offsets = _bda_getitem_row(meta, 1, fake_ints, ("row",), meta)
    meta_nchan = _bda_getitem_row(meta, 2, fake_ints, ("row",), meta)
    meta_decorr_cw = _bda_getitem_row(meta, 3, fake_floats, ("row",), meta)
    meta_time = _bda_getitem_row(meta, 4, time, ("row",),
                                 meta, format=format)
    meta_interval = _bda_getitem_row(meta, 5, interval, ("row",),
                                     meta, format=format)
    meta_chan_width = _bda_getitem_row(meta, 6, chan_width, ("row",), meta)
    meta_flag_row = (_bda_getitem_row(meta, 7, flag_row, ("row",),
                                      meta, format=format)
                     if flag_row is not None else None)

    # Merge output tuples
    return BDAAverageOutput(meta_map,
                            meta_offsets,
                            meta_nchan,
                            meta_decorr_cw,
                            meta_time,
                            meta_interval,
                            meta_chan_width,
                            meta_flag_row,
>>>>>>> 2513bc64
                            row_data.antenna1,
                            row_data.antenna2,
                            row_data.time_centroid,
                            row_data.exposure,
                            row_data.uvw,
                            row_data.weight,
                            row_data.sigma,
                            # None,  # chan_data.chan_freq,
                            # None,  # chan_data.chan_width,
                            # None,  # chan_data.effective_bw,
                            # None,  # chan_data.resolution,
                            row_chan_data.vis,
                            row_chan_data.flag,
                            row_chan_data.weight_spectrum,
                            row_chan_data.sigma_spectrum)


try:
    time_and_channel.__doc__ = TC_AVERAGING_DOCS.substitute(
                                    array_type=":class:`dask.array.Array`")
except AttributeError:
    pass<|MERGE_RESOLUTION|>--- conflicted
+++ resolved
@@ -304,7 +304,6 @@
 
     # Generate channel mapping metadata
     chan_meta = tc_chan_metadata(row_chan_arrays, chan_arrays, chan_bin_size)
-<<<<<<< HEAD
 
     # Average row data
     row_data = tc_row_average(row_meta, antenna1, antenna2,
@@ -393,25 +392,94 @@
                           None if sigma is None else sigma[0])
 
 
-def _bda_getitem_row_chan(avg, idx, dtype):
-    """ Extract (row,corr) arrays from dask array of tuples """
-    name = ("row-chan-average-getitem-%d-" % idx) + tokenize(avg, idx)
-    dim = ("row", "corr")
-
-    layers = db.blockwise(getitem, name, dim,
-                          avg.name, dim,
-                          idx, None,
-                          numblocks={avg.name: avg.numblocks})
+def _ragged_row_getitem(avg, idx, meta):
+    return avg[idx][meta.offsets, ...]
+
+
+def _bda_getitem_row(avg, idx, array, dims, meta, format="flat"):
+    """ Extract row-like arrays from a dask array of tuples """
+    assert dims[0] == "row"
+
+    name = "row-average-getitem-%s-" % idx
+    name += tokenize(avg, idx)
+    new_axes = dict(zip(dims[1:], array.shape[1:]))
+    numblocks = {avg.name: avg.numblocks}
+
+    if format == "flat":
+        layers = db.blockwise(getitem, name, dims,
+                              avg.name, ("row",),
+                              idx, None,
+                              new_axes=new_axes,
+                              numblocks=numblocks)
+
+    elif format == "ragged":
+        numblocks[meta.name] = meta.numblocks
+        layers = db.blockwise(_ragged_row_getitem, name, dims,
+                              avg.name, ("row",),
+                              idx, None,
+                              meta.name, ("row",),
+                              new_axes=new_axes,
+                              numblocks=numblocks)
+    else:
+        raise ValueError("Invalid format %s" % format)
 
     graph = HighLevelGraph.from_collections(name, layers, (avg,))
-    return da.Array(graph, name, avg.chunks,
-                    meta=np.empty((0,)*len(dim), dtype=np.object),
-                    dtype=dtype)
+    chunks = avg.chunks + tuple((s,) for s in array.shape[1:])
+    meta = np.empty((0,)*len(dims), dtype=array.dtype)
+
+    return da.Array(graph, name, chunks, meta=meta)
+
+
+def _ragged_row_chan_getitem(avg, idx, meta):
+    data = avg[idx]
+    return {"r%d" % (r+1): data[None, o:o + c, ...]
+            for r, (o, c)
+            in enumerate(zip(meta.offsets, meta.num_chan))}
+
+
+def _bda_getitem_row_chan(avg, idx, dtype, format, meta, nchan):
+    """ Extract (row, corr) arrays from dask array of tuples """
+    f = BDARowChanAverageOutput._fields[idx]
+    name = "row-chan-average-getitem-%s-%s-" % (f, format)
+    name += tokenize(avg, idx)
+
+    if format == "flat":
+        dims = ("row", "corr")
+        new_axes = None
+
+        layers = db.blockwise(getitem, name, dims,
+                              avg.name, ("row", "corr"),
+                              idx, None,
+                              numblocks={avg.name: avg.numblocks})
+
+        chunks = avg.chunks
+        meta = np.empty((0, 0), dtype=np.object)
+    elif format == "ragged":
+        dims = ("row", "chan", "corr")
+        new_axes = {"chan": nchan}
+
+        layers = db.blockwise(_ragged_row_chan_getitem, name, dims,
+                              avg.name, ("row", "corr"),
+                              idx, None,
+                              meta.name, ("row",),
+                              new_axes=new_axes,
+                              numblocks={
+                                  avg.name: avg.numblocks,
+                                  meta.name: meta.numblocks})
+
+        chunks = (avg.chunks[0], (nchan,), avg.chunks[1])
+        meta = np.empty((0, 0, 0), dtype=np.object)
+    else:
+        raise ValueError("Invalid format %s" % format)
+
+    graph = HighLevelGraph.from_collections(name, layers, (avg,))
+    return da.Array(graph, name, chunks, meta=meta)
 
 
 def bda_row_average(meta, ant1, ant2, flag_row=None,
                     time_centroid=None, exposure=None, uvw=None,
-                    weight=None, sigma=None):
+                    weight=None, sigma=None,
+                    format="flat"):
     """ Average row-based dask arrays """
 
     rd = ("row",)
@@ -439,7 +507,7 @@
     out_args = [(a, dims) for out, a, dims in args if out is True]
 
     tuple_gets = [None if a is None
-                  else _getitem_row(avg, i, a, ("row",))
+                  else _bda_getitem_row(avg, i, a, dims, meta, format=format)
                   for i, (a, dims) in enumerate(out_args)]
 
     return BDARowAverageOutput(*tuple_gets)
@@ -460,13 +528,11 @@
 def bda_row_chan_average(meta, flag_row=None, weight=None,
                          vis=None, flag=None,
                          weight_spectrum=None,
-                         sigma_spectrum=None):
+                         sigma_spectrum=None,
+                         format="flat"):
     """ Average (row,chan,corr)-based dask arrays """
 
-    if meta is None or all(v is None for v in (vis,
-                                               flag,
-                                               weight_spectrum,
-                                               sigma_spectrum)):
+    if all(v is None for v in (vis, flag, weight_spectrum, sigma_spectrum)):
         return BDARowChanAverageOutput(None, None, None, None)
 
     # We don't know how many rows are in each row chunk,
@@ -478,6 +544,17 @@
     flag_dims = None if flag is None else _row_chan_avg_dims
     ws_dims = None if weight_spectrum is None else _row_chan_avg_dims
     ss_dims = None if sigma_spectrum is None else _row_chan_avg_dims
+
+    if vis is not None:
+        nchan = vis.shape[1]
+    elif flag is not None:
+        nchan = flag.shape[1]
+    elif weight_spectrum is not None:
+        nchan = weight_spectrum[1]
+    elif sigma_spectrum is not None:
+        nchan = sigma_spectrum[1]
+    else:
+        raise ValueError("Couldn't infer nchan")
 
     avg = da.blockwise(_bda_row_chan_average_wrapper, ("row", "corr"),
                        meta, ("row",),
@@ -492,330 +569,6 @@
                        meta=np.empty((0, 0), dtype=np.object),
                        dtype=np.object)
 
-    tuple_gets = (None if a is None else _bda_getitem_row_chan(avg, i, a.dtype)
-                  for i, a in enumerate([vis, flag,
-                                         weight_spectrum,
-                                         sigma_spectrum]))
-
-    return BDARowChanAverageOutput(*tuple_gets)
-
-
-@requires_optional("dask.array", dask_import_error)
-def bda(time, interval, antenna1, antenna2, ref_freq,
-        time_centroid=None, exposure=None, flag_row=None,
-        uvw=None, weight=None, sigma=None,
-        chan_freq=None, chan_width=None,
-        effective_bw=None, resolution=None,
-        vis=None, flag=None,
-        weight_spectrum=None,
-        sigma_spectrum=None,
-        max_uvw_dist=None, lm_max=1.0,
-        decorrelation=0.98):
-
-    if uvw is None:
-        raise ValueError("uvw must be supplied")
-
-    if ref_freq is None:
-        raise ValueError("ref_freq must be supplied")
-
-    if chan_width is None:
-        raise ValueError("chan_width must be supplied")
-
-    if not len(chan_width.chunks[0]) == 1:
-        raise ValueError("Only single channel chunks "
-                         "are currently supported.")
-
-    # row_chan_arrays = (vis, flag, weight_spectrum, sigma_spectrum)
-    # chan_arrays = (chan_freq, chan_width, effective_bw, resolution)
-
-    # The flow of this function should match that of the numba
-    # bda implementation
-
-    # Merge flag_row and flag arrays
-    flag_row = merge_flags(flag_row, flag)
-
-    # Generate row mapping metadata
-    meta = bda_mapper(time, interval, antenna1, antenna2, uvw,
-                      ref_freq, max_uvw_dist, chan_width,
-                      flag_row=flag_row,
-                      lm_max=lm_max,
-                      decorrelation=decorrelation)
-
-    # Average row data
-    row_data = bda_row_average(meta, antenna1, antenna2,
-                               uvw=uvw,
-                               flag_row=flag_row,
-                               time_centroid=time_centroid,
-                               exposure=exposure,
-                               weight=weight, sigma=sigma)
-
-    # Average channel data
-=======
-
-    # Average row data
-    row_data = tc_row_average(row_meta, antenna1, antenna2,
-                              flag_row=flag_row,
-                              time_centroid=time_centroid,
-                              exposure=exposure, uvw=uvw,
-                              weight=weight, sigma=sigma)
-
-    # Average channel data
-    row_chan_data = tc_row_chan_average(row_meta, chan_meta,
-                                        flag_row=flag_row, weight=weight,
-                                        vis=vis, flag=flag,
-                                        weight_spectrum=weight_spectrum,
-                                        sigma_spectrum=sigma_spectrum,
-                                        chan_bin_size=chan_bin_size)
-
-    chan_data = tc_chan_average(chan_meta,
-                                chan_freq=chan_freq,
-                                chan_width=chan_width,
-                                effective_bw=effective_bw,
-                                resolution=resolution)
-
-    # Merge output tuples
-    return TcAverageOutput(_getitem_row(row_meta, 1, time, ("row",)),
-                           _getitem_row(row_meta, 2, interval, ("row",)),
-                           (_getitem_row(row_meta, 3, flag_row, ("row",))
-                            if flag_row is not None else None),
-                           row_data.antenna1,
-                           row_data.antenna2,
-                           row_data.time_centroid,
-                           row_data.exposure,
-                           row_data.uvw,
-                           row_data.weight,
-                           row_data.sigma,
-                           chan_data.chan_freq,
-                           chan_data.chan_width,
-                           chan_data.effective_bw,
-                           chan_data.resolution,
-                           row_chan_data.vis,
-                           row_chan_data.flag,
-                           row_chan_data.weight_spectrum,
-                           row_chan_data.sigma_spectrum)
-
-
-def _bda_mapper_wrapper(time, interval, ant1, ant2,
-                        uvw, ref_freq, max_uvw_dist,
-                        chan_width, flag_row,
-                        lm_max=None,
-                        decorrelation=None):
-    return np_bda_mapper(time, interval, ant1, ant2,
-                         None if uvw is None else uvw[0],
-                         ref_freq, max_uvw_dist,
-                         chan_width[0], flag_row,
-                         lm_max=lm_max,
-                         decorrelation=decorrelation)
-
-
-def bda_mapper(time, interval, antenna1, antenna2, uvw,
-               ref_freq, max_uvw_dist, chan_width,
-               flag_row=None, lm_max=None,
-               decorrelation=None):
-    """ Createask row mapping structure for each row chunk """
-    return da.blockwise(_bda_mapper_wrapper, ("row",),
-                        time, ("row",),
-                        interval, ("row",),
-                        antenna1, ("row",),
-                        antenna2, ("row",),
-                        uvw, ("row", "uvw"),
-                        ref_freq, None,
-                        max_uvw_dist, None if max_uvw_dist is None else (),
-                        chan_width, ("chan",),
-                        flag_row, None if flag_row is None else ("row",),
-                        lm_max=lm_max,
-                        decorrelation=decorrelation,
-                        adjust_chunks={"row": lambda x: np.nan},
-                        meta=np.empty((0, 0), dtype=np.object))
-
-
-def _bda_row_average_wrapper(meta, ant1, ant2, flag_row,
-                             time_centroid, exposure, uvw,
-                             weight, sigma):
-    return np_bda_row_avg(meta, ant1, ant2, flag_row,
-                          time_centroid, exposure,
-                          None if uvw is None else uvw[0],
-                          None if weight is None else weight[0],
-                          None if sigma is None else sigma[0])
-
-
-def _ragged_row_getitem(avg, idx, meta):
-    return avg[idx][meta.offsets, ...]
-
-
-def _bda_getitem_row(avg, idx, array, dims, meta, format="flat"):
-    """ Extract row-like arrays from a dask array of tuples """
-    assert dims[0] == "row"
-
-    name = "row-average-getitem-%s-" % idx
-    name += tokenize(avg, idx)
-    new_axes = dict(zip(dims[1:], array.shape[1:]))
-    numblocks = {avg.name: avg.numblocks}
-
-    if format == "flat":
-        layers = db.blockwise(getitem, name, dims,
-                              avg.name, ("row",),
-                              idx, None,
-                              new_axes=new_axes,
-                              numblocks=numblocks)
-
-    elif format == "ragged":
-        numblocks[meta.name] = meta.numblocks
-        layers = db.blockwise(_ragged_row_getitem, name, dims,
-                              avg.name, ("row",),
-                              idx, None,
-                              meta.name, ("row",),
-                              new_axes=new_axes,
-                              numblocks=numblocks)
-    else:
-        raise ValueError("Invalid format %s" % format)
-
-    graph = HighLevelGraph.from_collections(name, layers, (avg,))
-    chunks = avg.chunks + tuple((s,) for s in array.shape[1:])
-    meta = np.empty((0,)*len(dims), dtype=array.dtype)
-
-    return da.Array(graph, name, chunks, meta=meta)
-
-
-def _ragged_row_chan_getitem(avg, idx, meta):
-    data = avg[idx]
-    return {"r%d" % (r+1): data[None, o:o + c, ...]
-            for r, (o, c)
-            in enumerate(zip(meta.offsets, meta.num_chan))}
-
-
-def _bda_getitem_row_chan(avg, idx, dtype, format, meta, nchan):
-    """ Extract (row, corr) arrays from dask array of tuples """
-    f = BDARowChanAverageOutput._fields[idx]
-    name = "row-chan-average-getitem-%s-%s-" % (f, format)
-    name += tokenize(avg, idx)
-
-    if format == "flat":
-        dims = ("row", "corr")
-        new_axes = None
-
-        layers = db.blockwise(getitem, name, dims,
-                              avg.name, ("row", "corr"),
-                              idx, None,
-                              numblocks={avg.name: avg.numblocks})
-
-        chunks = avg.chunks
-        meta = np.empty((0, 0), dtype=np.object)
-    elif format == "ragged":
-        dims = ("row", "chan", "corr")
-        new_axes = {"chan": nchan}
-
-        layers = db.blockwise(_ragged_row_chan_getitem, name, dims,
-                              avg.name, ("row", "corr"),
-                              idx, None,
-                              meta.name, ("row",),
-                              new_axes=new_axes,
-                              numblocks={
-                                  avg.name: avg.numblocks,
-                                  meta.name: meta.numblocks})
-
-        chunks = (avg.chunks[0], (nchan,), avg.chunks[1])
-        meta = np.empty((0, 0, 0), dtype=np.object)
-    else:
-        raise ValueError("Invalid format %s" % format)
-
-    graph = HighLevelGraph.from_collections(name, layers, (avg,))
-    return da.Array(graph, name, chunks, meta=meta)
-
-
-def bda_row_average(meta, ant1, ant2, flag_row=None,
-                    time_centroid=None, exposure=None, uvw=None,
-                    weight=None, sigma=None,
-                    format="flat"):
-    """ Average row-based dask arrays """
-
-    rd = ("row",)
-    rcd = ("row", "corr")
-
-    # (output, array, dims)
-    args = [(False, meta, ("row",)),
-            (True, ant1, rd),
-            (True, ant2, rd),
-            (False, flag_row, None if flag_row is None else rd),
-            (True, time_centroid, None if time_centroid is None else rd),
-            (True, exposure, None if exposure is None else rd),
-            (True, uvw, None if uvw is None else ("row", "uvw")),
-            (True, weight, None if weight is None else rcd),
-            (True, sigma, None if sigma is None else rcd)]
-
-    avg = da.blockwise(_bda_row_average_wrapper, rd,
-                       *(v for pair in args for v in pair[1:]),
-                       align_arrays=False,
-                       adjust_chunks={"row": lambda x: np.nan},
-                       meta=np.empty((0,)*len(rd), dtype=np.object),
-                       dtype=np.object)
-
-    # ant1, ant2, time_centroid, exposure, uvw, weight, sigma
-    out_args = [(a, dims) for out, a, dims in args if out is True]
-
-    tuple_gets = [None if a is None
-                  else _bda_getitem_row(avg, i, a, dims, meta, format=format)
-                  for i, (a, dims) in enumerate(out_args)]
-
-    return BDARowAverageOutput(*tuple_gets)
-
-
-def _bda_row_chan_average_wrapper(meta, flag_row, weight,
-                                  vis, flag,
-                                  weight_spectrum,
-                                  sigma_spectrum):
-    return np_bda_row_chan_avg(
-                meta, flag_row, weight,
-                None if vis is None else vis[0],
-                None if flag is None else flag[0],
-                None if weight_spectrum is None else weight_spectrum[0],
-                None if sigma_spectrum is None else sigma_spectrum[0])
-
-
-def bda_row_chan_average(meta, flag_row=None, weight=None,
-                         vis=None, flag=None,
-                         weight_spectrum=None,
-                         sigma_spectrum=None,
-                         format="flat"):
-    """ Average (row,chan,corr)-based dask arrays """
-
-    if all(v is None for v in (vis, flag, weight_spectrum, sigma_spectrum)):
-        return BDARowChanAverageOutput(None, None, None, None)
-
-    # We don't know how many rows are in each row chunk,
-    adjust_chunks = {"row": lambda r: np.nan}
-
-    flag_row_dims = None if flag_row is None else ("row",)
-    weight_dims = None if weight is None else ("row", "corr")
-    vis_dims = None if vis is None else _row_chan_avg_dims
-    flag_dims = None if flag is None else _row_chan_avg_dims
-    ws_dims = None if weight_spectrum is None else _row_chan_avg_dims
-    ss_dims = None if sigma_spectrum is None else _row_chan_avg_dims
-
-    if vis is not None:
-        nchan = vis.shape[1]
-    elif flag is not None:
-        nchan = flag.shape[1]
-    elif weight_spectrum is not None:
-        nchan = weight_spectrum[1]
-    elif sigma_spectrum is not None:
-        nchan = sigma_spectrum[1]
-    else:
-        raise ValueError("Couldn't infer nchan")
-
-    avg = da.blockwise(_bda_row_chan_average_wrapper, ("row", "corr"),
-                       meta, ("row",),
-                       flag_row, flag_row_dims,
-                       weight, weight_dims,
-                       vis, vis_dims,
-                       flag, flag_dims,
-                       weight_spectrum, ws_dims,
-                       sigma_spectrum, ss_dims,
-                       align_arrays=False,
-                       adjust_chunks=adjust_chunks,
-                       meta=np.empty((0, 0), dtype=np.object),
-                       dtype=np.object)
-
     tuple_gets = (None if a is None else
                   _bda_getitem_row_chan(avg, i, a.dtype, format, meta, nchan)
                   for i, a in enumerate([vis, flag,
@@ -880,17 +633,12 @@
                                format=format)
 
     # Average channel data
->>>>>>> 2513bc64
     row_chan_data = bda_row_chan_average(meta,
                                          flag_row=flag_row, weight=weight,
                                          vis=vis, flag=flag,
                                          weight_spectrum=weight_spectrum,
-<<<<<<< HEAD
-                                         sigma_spectrum=sigma_spectrum)
-=======
                                          sigma_spectrum=sigma_spectrum,
                                          format=format)
->>>>>>> 2513bc64
 
     # chan_data = chan_average(chan_meta,
     #                          chan_freq=chan_freq,
@@ -903,23 +651,6 @@
                         dtype=np.uint32)
 
     fake_ints = da.zeros_like(time, dtype=np.uint32)
-<<<<<<< HEAD
-
-    # Merge output tuples
-    return BDAAverageOutput(_getitem_row(meta, 0, fake_map, ("row", "chan")),
-                            # offsets
-                            _getitem_row(meta, 1, fake_ints, ("row",)),
-                            # nchan
-                            _getitem_row(meta, 2, fake_ints, ("row",)),
-                            _getitem_row(meta, 3, time, ("row",)),
-                            # decorrelation channel width
-                            _getitem_row(meta, 4, time, ("row",)),
-                            _getitem_row(meta, 5, interval, ("row",)),
-                            # chan_width
-                            _getitem_row(meta, 6, time, ("row",)),
-                            (_getitem_row(meta, 7, flag_row, ("row",))
-                             if flag_row is not None else None),
-=======
     fake_floats = da.zeros_like(chan_width)
 
     meta_map = _bda_getitem_row(meta, 0, fake_map, ("row", "chan"), meta)
@@ -944,7 +675,6 @@
                             meta_interval,
                             meta_chan_width,
                             meta_flag_row,
->>>>>>> 2513bc64
                             row_data.antenna1,
                             row_data.antenna2,
                             row_data.time_centroid,
