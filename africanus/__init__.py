--- conflicted
+++ resolved
@@ -10,10 +10,5 @@
 import africanus.util.jax_init  # noqa
 
 __author__ = """Simon Perkins"""
-<<<<<<< HEAD
-__email__ = "sperkins@ska.ac.za"
-__version__ = "0.2.8"
-=======
 __email__ = 'sperkins@ska.ac.za'
-__version__ = '0.2.9'
->>>>>>> 3716474f
+__version__ = '0.2.9'