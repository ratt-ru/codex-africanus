--- conflicted
+++ resolved
@@ -76,9 +76,8 @@
     assert vis_grid.shape == (ny, nx) + corr
 
 
-<<<<<<< HEAD
-@pytest.mark.skip
-def test_psf_subtraction():
+@pytest.mark.parametrize("plot", [False])
+def test_psf_subtraction(plot):
     """
     Test that we can create the PSF with the gridder.
     We do this by gridding vis and weights of one
@@ -88,69 +87,6 @@
     """
 
     from africanus.filters import convolution_filter
-    from africanus.gridding.simple import grid
-    import numpy as np
-
-    corr = (2, 2)
-    chan = 16
-    rows = 200
-    ny = nx = 17
-
-    cell_size = 6  # 6 arcseconds
-
-    rf = lambda *a, **kw: np.random.random(*a, **kw)
-
-    # Channels of MeerKAT L band
-    ref_wave = lightspeed/np.linspace(.856e9, .856e9*2, chan, endpoint=True)
-
-    # Random UVW coordinates
-    uvw = rf(size=(rows, 3)).astype(np.float64)*128
-
-    # Visibilities and weight of one
-    vis = np.ones(shape=(rows, chan) + corr, dtype=np.complex64)
-    weights = np.ones(shape=(rows, chan) + corr, dtype=np.float32)
-
-    # Indicate all visibilities are unflagged
-    flags = np.zeros_like(vis, dtype=np.bool)
-
-    conv_filter = convolution_filter(3, 63, "sinc")
-
-    # Compute PSF of (ny, nx)
-    psf = grid(vis, uvw, flags, weights, ref_wave,
-               conv_filter, cell_size, nx, ny)
-
-    # Compute PSF of (ny*2, nx*2)
-    psf_squared = grid(vis, uvw, flags, weights, ref_wave,
-                       conv_filter, cell_size, ny*2, nx*2)
-
-    # Test that we have gridded something
-    assert np.any(psf_squared > 0.0)
-    assert np.any(psf > 0.0)
-
-    # Extract the centre of the squared PSF
-    centre_vis = psf_squared[ny-ny//2:1+ny+ny//2, nx-nx//2:1+nx+nx//2, :, :]
-
-    assert np.any(centre_vis > 0.0)
-
-    # Should be the same
-    assert np.all(centre_vis == psf)
-
-
-@pytest.mark.skip
-def test_psf_subtraction2():
-=======
-@pytest.mark.parametrize("plot", [False])
-def test_psf_subtraction(plot):
->>>>>>> aca74b6c
-    """
-    Test that we can create the PSF with the gridder.
-    We do this by gridding vis and weights of one
-    to create images of (ny, nx) and (ny*2, nx*2).
-    Then we ensure that the centre of the second
-    grid is equal to the entirety of the first
-    """
-
-    from africanus.filters import convolution_filter
     from africanus.gridding.simple import grid, degrid
     import numpy as np
     from numpy.fft import fft2, fftshift, ifft2, ifftshift
